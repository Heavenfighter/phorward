--- conflicted
+++ resolved
@@ -1,8 +1,4 @@
 #!/bin/sh
-<<<<<<< HEAD
-echo "0.18.1"
-=======
 echo "0.19.0 devel"
 
-# When changing version number, remove src/version.h to regenerate it!
->>>>>>> 23e3776a
+# When changing version number, remove src/version.h to regenerate it!