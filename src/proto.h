--- conflicted
+++ resolved
@@ -82,7 +82,6 @@
 size_t parray_offset( parray* array, void* ptr );
 
 /* base/ccl.c */
-<<<<<<< HEAD
 pccl* p_ccl_create( int min, int max, char* ccldef );
 pboolean p_ccl_compat( pccl* l, pccl* r );
 int p_ccl_size( pccl* ccl );
@@ -108,33 +107,6 @@
 pccl* p_ccl_free( pccl* ccl );
 char* p_ccl_to_str( pccl* ccl, pboolean escape );
 void p_ccl_print( FILE* stream, pccl* ccl, int break_after );
-=======
-pccl* pccl_create( int min, int max, char* ccldef );
-pboolean pccl_compat( pccl* l, pccl* r );
-int pccl_size( pccl* ccl );
-int pccl_count( pccl* ccl );
-pccl* pccl_dup( pccl* ccl );
-pboolean pccl_testrange( pccl* ccl, wchar_t begin, wchar_t end );
-pboolean pccl_test( pccl* ccl, wchar_t ch );
-pboolean pccl_instest( pccl* ccl, wchar_t ch );
-pboolean pccl_addrange( pccl* ccl, wchar_t begin, wchar_t end );
-pboolean pccl_add( pccl* ccl, wchar_t ch );
-pboolean pccl_delrange( pccl* ccl, wchar_t begin, wchar_t end );
-pboolean pccl_del( pccl* ccl, wchar_t ch );
-pccl* pccl_negate( pccl* ccl );
-pccl* pccl_union( pccl* ccl, pccl* add );
-pccl* pccl_diff( pccl* ccl, pccl* rem );
-int pccl_compare( pccl* left, pccl* right );
-pccl* pccl_intersect( pccl* ccl, pccl* within );
-pboolean pccl_get( wchar_t* from, wchar_t* to, pccl* ccl, int offset );
-size_t pccl_parsechar( wchar_t* retc, char *str, pboolean escapeseq );
-pboolean pccl_parseshorthand( pccl* ccl, char **str );
-pboolean pccl_parse( pccl* ccl, char* ccldef, pboolean extend );
-pboolean pccl_erase( pccl* ccl );
-pccl* pccl_free( pccl* ccl );
-char* pccl_to_str( pccl* ccl, pboolean escape );
-void pccl_print( FILE* stream, pccl* ccl, int break_after );
->>>>>>> 3bd6b4e6
 
 /* base/dbg.c */
 pboolean _dbg_trace_enabled( char* file, char* function );
