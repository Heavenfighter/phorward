/* -HEADER----------------------------------------------------------------------
Phorward Foundation Toolkit
Copyright (C) 2006-2015 by Phorward Software Technologies, Jan Max Meyer
http://www.phorward-software.com ++ contact<at>phorward<dash>software<dot>com
All rights reserved. See LICENSE for more information.

File:	phorward.h
Usage:	Phorward Foundation Toolkit Global Header
----------------------------------------------------------------------------- */

/*
	This file was automatically generated by pinclude.
	DO NOT CHANGE THIS FILE MANUALLY. IT WILL GO AWAY!
*/


#ifndef _PHORWARD_H
#define _PHORWARD_H


#include <stdlib.h>
#include <stdio.h>
#include <string.h>
#include <ctype.h>

#include <stdarg.h>

#ifndef va_copy
#define va_copy( a, b )	(a) = (b)
#endif

#include <limits.h>
#include <time.h>
#include <fcntl.h>

#include <sys/stat.h>
#include <sys/types.h>

#ifdef UNICODE
#include <locale.h>
#include <wchar.h>
#include <wctype.h>
#endif

#ifdef _WIN32
#include <process.h>
#else
#include <unistd.h>
#endif



typedef char 					pboolean;	
#ifndef BOOLEAN
#define BOOLEAN					pboolean
#endif

#ifndef boolean
#define boolean 				pboolean
#endif

#ifndef TRUE
#define TRUE					1
#endif

#ifndef FALSE
#define FALSE					0
#endif

#define BOOLEAN_STR( b ) 		( ( b ) ? "TRUE" : "FALSE" )
#define TRUEBOOLEAN( b ) 		( ( b ) ? TRUE : FALSE )


#define OUTOFMEM				fprintf( stderr, \
									"%s, %d: Ran out of memory\n", \
										__FILE__, __LINE__ ), exit( 1 )

#define WRONGPARAM				fprintf( stderr, \
									"%s, %d: Function called with wrong or " \
									"incomplete parameters, fix your call!\n", \
										__FILE__, __LINE__ )

#define MISSINGCASE				fprintf( stderr, \
									"%s, %d: Missing case enganged, " \
									"please check for correctness.\n", \
									__FILE__, __LINE__ )

#define TODO					fprintf( stderr, \
									"%s, %d: TODO alert! The program ran into "\
									"a module that is not finished yet!\n", \
											__FILE__, __LINE__ )

#define CORE					{ 	int* x = NULL; \
									fprintf( stderr, \
									"%s, %d: !CORE!\n", __FILE__, __LINE__ ); \
									*x = 123; \
								}


#ifndef _WIN32
#define PDIRSEP					':'
#define PPATHSEP				'/'
#else
#define PDIRSEP					';'
#define PPATHSEP				'\\'
#endif







#ifndef _DBG_H
#define _DBG_H


#ifdef DEBUG
	#define PROC( name ) \
		static char*	_dbg_proc_name	= name; \
		_dbg_trace( __FILE__, __LINE__, "ENTRY", "%s", _dbg_proc_name )
#else
	#define PROC( name )
#endif


#ifdef DEBUG
	#define RETURN( val ) \
		do \
		{ \
			_dbg_trace( __FILE__, __LINE__, \
				"RETURN", "%s", _dbg_proc_name ); \
			return val; \
		} \
		while( 0 )
#else
	#define RETURN( val ) return val
#endif


#ifdef DEBUG
	#define VOIDRET \
		do \
		{ \
			_dbg_trace( __FILE__, __LINE__, \
				"RETURN", "%s", _dbg_proc_name ); \
			return; \
		} \
		while( 0 )
#else
	#define VOIDRET return
#endif


#ifdef DEBUG
	#define MSG( text ) \
		_dbg_trace( __FILE__, __LINE__, "MSG", "%s", text )
#else
	#define MSG( text )
#endif


#ifdef DEBUG
	#define VARS( name, format, val ) \
		_dbg_trace( __FILE__, __LINE__, "VARS", "%s = >" format "<", name, val )
#else
	#define VARS( name, format, val )
#endif


#ifdef DEBUG
	#define PARMS( name, format, val ) \
		_dbg_trace( __FILE__, __LINE__, "PARMS", \
			"%s = >" format "<", name, val )
#else
	#define PARMS( name, format, val )
#endif

#endif




#ifndef PARRAY_H
#define PARRAY_H

typedef struct
{
	void*	array;
	size_t	first;
	size_t	last;
	size_t	count;

	size_t	size;
	size_t	step;
} parray;

#endif




#ifndef PLIST_H
#define PLIST_H


typedef struct Plistel		plistel;
typedef struct Plist		plist;


struct Plistel
{
	char*					key;
	plist*					list;

	plistel*				prev;
	plistel*				next;

	plistel*				hashnext;
	plistel*				hashprev;
};


struct Plist
{
	int						flags;
#define PLIST_MOD_NONE		0	
#define PLIST_MOD_PTR		1	
#define PLIST_MOD_RECYCLE	2	
#define PLIST_MOD_AUTOSORT	4	
#define PLIST_MOD_EXTKEYS	8	
#define PLIST_MOD_PTRKEYS	16	
#define PLIST_MOD_UNIQUE	32	
#define PLIST_MOD_WCHAR		64	

	int						size;
	int						count;
	int						hashsize;
#define PLIST_DFT_HASHSIZE	64

	int						(*comparefn)( plist*, plistel*, plistel* );
	int						(*sortfn)( plist*, plistel*, plistel* );
	void					(*printfn)( plist* );

	plistel*				unused;

	plistel*				first;
	plistel*				last;
	plistel**				hash;
};





#define plist_for( l, e )	\
	for( (e) = plist_first( l ); (e); (e) = plist_next( e ) )

#endif 





#define PCCL_MIN			0x0
#if UNICODE
#define PCCL_MAX			0xFFFF
#else
#define PCCL_MAX			0xFF
#endif

typedef struct
{
	wchar_t			begin;
	wchar_t			end;
} pcrange;

typedef struct
{
	int				min;
	int				max;

	plist*			ranges;

	char*			str;
} pccl;







#define PREGEX_ALLOC_STEP		16
#define PREGEX_MAXREF			32




#define PREGEX_COMP_WCHAR		0x01	
#define PREGEX_COMP_NOANCHORS	0x02	
#define PREGEX_COMP_NOREF		0x04	
#define PREGEX_COMP_NONGREEDY	0x08	
#define PREGEX_COMP_NOERRORS	0x10	
#define PREGEX_COMP_INSENSITIVE	0x20	
#define PREGEX_COMP_STATIC		0x40	


#define PREGEX_RUN_WCHAR		0x100	
#define	PREGEX_RUN_UCHAR		0x200	
#define PREGEX_RUN_NOANCHORS	0x400	
#define PREGEX_RUN_NOREF		0x800	
<<<<<<< HEAD
#define PREGEX_RUN_GREEDY		0x1000		
#define PREGEX_RUN_NONGREEDY	0x2000	
#define PREGEX_RUN_DEBUG		0x4000 	
=======
#define PREGEX_RUN_NONGREEDY	0x1000	
#define PREGEX_RUN_DEBUG		0x2000 	
>>>>>>> 11a1a097


#define PREGEX_FLAG_NONE		0x00	
#define PREGEX_FLAG_BOL			0x01	
#define PREGEX_FLAG_EOL			0x02	
#define PREGEX_FLAG_BOW			0x04	
#define PREGEX_FLAG_EOW			0x08	
#define PREGEX_FLAG_NONGREEDY	0x10	


enum _regex_ptntype
{
	PREGEX_PTN_NULL,
	PREGEX_PTN_CHAR,
	PREGEX_PTN_SUB,
	PREGEX_PTN_REFSUB,
	PREGEX_PTN_ALT,
	PREGEX_PTN_KLE,
	PREGEX_PTN_POS,
	PREGEX_PTN_OPT
};


typedef struct	_regex_accept	pregex_accept;

typedef struct	_regex_nfa_st	pregex_nfa_st;
typedef struct	_regex_nfa		pregex_nfa;

typedef struct	_regex_dfa_tr	pregex_dfa_tr;
typedef struct	_regex_dfa_st	pregex_dfa_st;
typedef struct	_regex_dfa		pregex_dfa;

typedef enum 	_regex_ptntype	pregex_ptntype;
typedef struct	_regex_ptn		pregex_ptn;

typedef	struct	_regex_range	pregex_range;

typedef struct	_regex			pregex;
typedef struct	_lex			plex;




struct _regex_accept
{
	int				accept;		
	int				flags;		
};


struct _regex_nfa_st
{
	pccl*			ccl;		
	pregex_nfa_st*	next;		
	pregex_nfa_st*	next2;		

	pregex_accept	accept;		
	int				refs;		
};


struct _regex_nfa
{
	plist*			states;		
	int				modifiers;	
};


struct _regex_dfa_tr
{
	pccl*			ccl;		
	unsigned int	go_to;		
};


struct _regex_dfa_st
{
	plist*			trans;		
	pregex_dfa_tr*	def_trans;	

	pregex_accept	accept;		
	int				refs;		

	pboolean		done;		
	plist*			nfa_set;	
};


struct _regex_dfa
{
	plist*			states;		
};



struct _regex_ptn
{
	pregex_ptntype	type;		
	pccl*			ccl;		

	pregex_ptn*		child[ 2 ];	
	pregex_ptn*		next;		

	pregex_accept*	accept;		
	char*			str;		
};

struct _regex_range
{
	int				id;			
	char*			begin;		
	char*			end;		
};




struct _regex
{
	int				flags;		
	pregex_ptn*		ptn;		

	int				trans_cnt;	
	wchar_t**		trans;		

	pregex_range	ref			[ PREGEX_MAXREF ];
};



struct _lex
{
	int				flags;		
	plist*			ptns;		

	int				trans_cnt;	
	wchar_t**		trans;		

	pregex_range	ref			[ PREGEX_MAXREF ];
};





typedef struct _ppsym		ppsym;
typedef struct _ppprod		ppprod;
typedef struct _ppgram		ppgram;


#define PPFLAG_CALLED		1
#define PPFLAG_DEFINED		2
#define PPFLAG_NULLABLE		4
#define PPFLAG_LEFTREC		8
#define PPFLAG_LEXEM		16
#define PPFLAG_WHITESPACE	32
#define PPFLAG_PREVENTLREC	64
#define PPFLAG_NAMELESS		128

#define PPMOD_OPTIONAL		'?'
#define PPMOD_POSITIVE		'+'
#define PPMOD_KLEENE		'*'


struct _ppprod
{
	int						id;
	ppsym*					lhs;
	plist*					rhs;

	int						flags;
	int						emit;

	
	char*					strval;
};


typedef enum
{
	PPSYMTYPE_NONTERM,
	PPSYMTYPE_CCL,
	PPSYMTYPE_STRING,
	PPSYMTYPE_REGEX,
	PPSYMTYPE_SPECIAL
} ppsymtype;


struct _ppsym
{
	int						id;
	ppsymtype				type;

	char*					name;
	int						flags;

	
	plist*					first;
	plist*					prods;

	
	pccl*					ccl;
	char*					str;
	pregex*					re;

	
	int						emit;

	
	char*					strval;
};


struct _ppgram
{
	plist*					symbols;
	plist*					prods;

	plist*					ws;
	ppsym*					goal;
	ppsym*					eof;

	int						flags;
};


typedef struct
{
	#define PPMATCH_BEGIN	1
	#define PPMATCH_END		2
	int						type;

	int						emit;
	ppsym*					sym;
	ppprod*					prod;

	char*					start;
	char*					end;

	int						row;
	int						col;
} ppmatch;


typedef struct
{
	int						type;
	ppgram*					gram;

	
} pparse;





typedef enum
{
	PGVALUETYPE_NULL,

	
	PGVALUETYPE_CHAR,
	PGVALUETYPE_INT,
	PGVALUETYPE_LONG,
	PGVALUETYPE_ULONG,
	PGVALUETYPE_FLOAT,
	PGVALUETYPE_DOUBLE,

	
	PGVALUETYPE_STR,
	PGVALUETYPE_WCS,

	
	PGVALUETYPE_PTR
} pvaluetype;


#define PGVALUEFLAG_CONSTANT	16	
#define PGVALUEFLAG_AUTOCONVERT	32	


typedef struct
{
	pvaluetype	type;				
	short		flags;				

	union
	{
		char	c;
		

		int		i;
		

		long	l;
		

		ulong	ul;
		

		float	f;
		

		double	d;
		

		char*	s;
		
		

		wchar_t*	ws;
		
		

		void*	ptr;
		
	} val;
} pvalue;


#define pvalue_set_strdup( val, str ) \
			pvalue_set_str( val, pstrdup( str ) )
#define pvalue_set_wcsdup( val, str ) \
			pvalue_set_wcs( val, pwcsdup( str ) )








#ifndef _XML_H
#define _XML_H

#define XML_BUFSIZE 1024	
#define XML_NAMEM	0x80	
#define XML_TXTM	0x40	
#define XML_DUP		0x20	

typedef struct xml*		XML_T;
struct xml
{
	char*		name;		
	char **	 attr;		
	char*		txt;		
	size_t		off;		
	int			line;		
	XML_T		next;		
	XML_T		sibling;	
	XML_T		ordered;	
	XML_T		child;		
	XML_T		parent;		
	short		flags;		
};

#define xml_next( xml )		\
	( ( xml ) ? xml->next : NULL )

#define xml_next_inorder( xml ) \
	((xml) ? xml->ordered : NULL)

#define xml_name( xml )	\
	( ( xml ) ? xml->name : NULL )

#define xml_txt( xml ) \
	( ( xml ) ? xml->txt : "" )
	
#define xml_line(xml) \
	( ( xml ) ? (xml)->line : 0 )

#define xml_new_d( name ) \
	xml_set_flag( xml_new( pstrdup(name) ),XML_NAMEM )

#define xml_add_child_d( xml, name, off ) \
	xml_set_flag \
	( \
		xml_add_child( xml, pstrdup(name), off ), \
		XML_NAMEM \
	)

#define xml_set_txt_d( xml, txt ) \
	xml_set_flag \
	( \
		xml_set_txt( xml, pstrdup(txt) ), \
		XML_TXTM \
	)

#define xml_set_attr_d( xml, name, value ) \
	xml_set_attr \
	( \
		xml_set_flag( xml, XML_DUP ), \
		pstrdup( name ), \
		pstrdup( value ) \
	)
	
#define xml_add_child_f( xml, name, off ) \
	xml_set_flag \
	( \
		xml_add_child( xml, name, off ), \
		XML_NAMEM \
	)
	
#define xml_set_txt_f( xml, txt ) \
	xml_set_flag \
	( \
		xml_set_txt( xml, txt ), \
		XML_TXTM \
	)

#define xml_set_attr_f( xml, name, value ) \
	xml_set_attr \
	( \
		xml_set_flag( xml, XML_DUP ), \
		pstrdup( name ), \
		(value) \
	)

#define xml_move( xml, dest, off )	\
	xml_insert( xml_cut( xml ),dest,off )

#define xml_remove( xml ) \
	xml_free( xml_cut( xml ) )

#endif 




#ifdef __cplusplus
extern "C"
{
#endif



pboolean parray_init( parray* array, size_t size, size_t step );
parray* parray_create( size_t size, size_t step );
pboolean parray_erase( parray* array );
parray* parray_free( parray* array );
void* parray_push( parray* array, void* item );
pboolean parray_reserve( parray* array, size_t n );
void* parray_malloc( parray* array );
void* parray_rmalloc( parray* array );
void* parray_insert( parray* array, size_t offset, void* item );
void* parray_remove( parray* array, size_t offset, void** item );
void* parray_pop( parray* array );
void* parray_unshift( parray* array, void* item );
void* parray_shift( parray* array );
void* parray_get( parray* array, size_t offset );
void* parray_put( parray* array, size_t offset, void* item );
void* parray_rget( parray* array, size_t offset );
void* parray_rput( parray* array, size_t offset, void* item );
void* parray_last( parray* array );
void* parray_first( parray* array );
void* parray_swap( parray* array, size_t pos1, size_t pos2 );
size_t parray_count( parray* array );
pboolean parray_partof( parray* array, void* ptr );
size_t parray_offset( parray* array, void* ptr );


pccl* p_ccl_create( int min, int max, char* ccldef );
pboolean p_ccl_compat( pccl* l, pccl* r );
int p_ccl_size( pccl* ccl );
int p_ccl_count( pccl* ccl );
pccl* p_ccl_dup( pccl* ccl );
pboolean p_ccl_testrange( pccl* ccl, wchar_t begin, wchar_t end );
pboolean p_ccl_test( pccl* ccl, wchar_t ch );
pboolean p_ccl_instest( pccl* ccl, wchar_t ch );
pboolean p_ccl_addrange( pccl* ccl, wchar_t begin, wchar_t end );
pboolean p_ccl_add( pccl* ccl, wchar_t ch );
pboolean p_ccl_delrange( pccl* ccl, wchar_t begin, wchar_t end );
pboolean p_ccl_del( pccl* ccl, wchar_t ch );
pboolean p_ccl_negate( pccl* ccl );
pccl* p_ccl_union( pccl* ccl, pccl* add );
pccl* p_ccl_diff( pccl* ccl, pccl* rem );
int p_ccl_compare( pccl* left, pccl* right );
pccl* p_ccl_intersect( pccl* ccl, pccl* within );
pboolean p_ccl_get( wchar_t* from, wchar_t* to, pccl* ccl, int offset );
pboolean p_ccl_parse( pccl* ccl, char* ccldef, pboolean extend );
pboolean p_ccl_erase( pccl* ccl );
pccl* p_ccl_free( pccl* ccl );
char* p_ccl_to_str( pccl* ccl, pboolean escape );
void p_ccl_print( FILE* stream, pccl* ccl, int break_after );


void _dbg_trace( char* file, int line, char* type, char* format, ... );


pboolean plist_init( plist* list, size_t size, int flags );
plist* plist_create( size_t size, int flags );
plist* plist_dup( plist* list );
pboolean plist_erase( plist* list );
pboolean plist_clear( plist* list );
plist* plist_free( plist* list );
plistel* plist_insert( plist* list, plistel* pos, char* key, void* src );
plistel* plist_push( plist* list, void* src );
void* plist_malloc( plist* list );
#if 0
pboolean plist_preallocate( plist* list, int n, int chunk );
#endif
pboolean plist_remove( plist* list, plistel* e );
pboolean plist_pop( plist* list, void* dest );
pboolean plist_take( plist* list, void* dest );
plistel* plist_get( plist* list, int n );
plistel* plist_get_by_key( plist* list, char* key );
plistel* plist_get_by_ptr( plist* list, void* ptr );
int plist_union( plist* all, plist* from );
int plist_diff( plist* left, plist* right );
pboolean plist_subsort( plist* list, plistel* from, plistel* to );
pboolean plist_sort( plist* list );
pboolean plist_set_comparefn( plist* list, int (*comparefn)( plist*, plistel*, plistel* ) );
pboolean plist_set_sortfn( plist* list, int (*sortfn)( plist*, plistel*, plistel* ) );
pboolean plist_set_printfn( plist* list, void (*printfn)( plist* ) );
void* plist_access( plistel* e );
char* plist_key( plistel* e );
plistel* plist_next( plistel* u );
plistel* plist_prev( plistel* u );
plistel* plist_hashnext( plistel* u );
plistel* plist_hashprev( plistel* u );
int plist_offset( plistel* u );
pboolean plist_swap( plistel* a, plistel* b );
plistel* plist_first( plist* l );
plistel* plist_last( plist* l );
int plist_size( plist* l );
int plist_count( plist* l );


void* pmalloc( size_t size );
void* prealloc( void* oldptr, size_t size );
void* pfree( void* ptr );
void* pmemdup( void* ptr, size_t size );


ppmatch* pp_ast_get( parray* ast, ppmatch* from, size_t offset );
ppmatch* pp_ast_query( parray* ast, ppmatch* start, int count, int emit, int depth );
ppmatch* pp_ast_pendant( parray* ast, ppmatch* match );
void pp_ast_print( parray* ast );
void pp_ast_simplify( parray* ast );
void pp_ast_tree2svg( parray* ast );


void pp_bnf_define( ppgram* g );


pboolean pp_gram_prepare( ppgram* g );
ppgram* pp_gram_create( void );
pboolean pp_gram_from_bnf( ppgram* g, char* bnf );
void pp_gram_print( ppgram* g );
ppgram* pp_gram_free( ppgram* g );


pboolean pp_ll_parse( parray** ast, ppgram* grm, char* start, char** end );


plist* pp_lr_closure( ppgram* gram, pboolean optimize );
pboolean pp_lr_parse( parray** ast, ppgram* grm, char* start, char** end );


pparse* pp_create( int flags, char* bnf );
pparse* pp_free( pparse* par );
pboolean pp_parse_to_ast( parray** ast, pparse* par, char* start, char** end );


ppprod* pp_prod_create( ppgram* g, ppsym* lhs, ... );
ppprod* pp_prod_get( ppgram* g, int n );
pboolean pp_prod_append( ppprod* p, ppsym* sym );
ppsym* pp_prod_getfromrhs( ppprod* p, int off );
char* pp_prod_to_str( ppprod* p );


pboolean pp_sym_in_input( ppsym* sym, char* start, char** end );
pboolean pp_white_in_input( ppgram* grm, char* start, char** end );
size_t pp_pos_in_input( int* row, int* col, char* start, char* end );


ppsym* pp_sym_create( ppgram* g, ppsymtype type, char* name, char* def );
ppsym* pp_sym_get( ppgram* g, int n );
ppsym* pp_sym_get_by_name( ppgram* g, char* name );
ppsym* pp_sym_get_nameless_term_by_def( ppgram* g, char* name );
char* pp_sym_to_str( ppsym* sym );


void pregex_dfa_print( pregex_dfa* dfa );
pregex_dfa* pregex_dfa_create( void );
pboolean pregex_dfa_reset( pregex_dfa* dfa );
pregex_dfa* pregex_dfa_free( pregex_dfa* dfa );
int pregex_dfa_from_nfa( pregex_dfa* dfa, pregex_nfa* nfa );
int pregex_dfa_minimize( pregex_dfa* dfa );
int pregex_dfa_match( pregex_dfa* dfa, char* str, size_t* len, int* mflags, pregex_range** ref, int* ref_count, int flags );
int pregex_dfa_to_dfatab( wchar_t*** dfatab, pregex_dfa* dfa );


int pregex_qmatch( char* regex, char* str, int flags, parray** matches );
int pregex_qsplit( char* regex, char* str, int flags, parray** matches );
char* pregex_qreplace( char* regex, char* str, char* replace, int flags );


plex* plex_create( int flags );
plex* plex_free( plex* lex );
pboolean plex_reset( plex* lex );
pboolean plex_prepare( plex* lex );
pboolean plex_define( plex* lex, char* pat, int match_id, int flags );
int plex_match( plex* lex, char* start, char** end );
char* plex_find( plex* lex, char* start, int* id, char** end );
int plex_findall( plex* lex, char* start, parray** matches );


pboolean pregex_check_anchors( char* all, char* str, size_t len, int anchors, int flags );


pregex_nfa_st* pregex_nfa_create_state( pregex_nfa* nfa, char* chardef, int flags );
void pregex_nfa_print( pregex_nfa* nfa );
pregex_nfa* pregex_nfa_create( void );
pboolean pregex_nfa_reset( pregex_nfa* nfa );
pregex_nfa* pregex_nfa_free( pregex_nfa* nfa );
int pregex_nfa_move( pregex_nfa* nfa, plist* hits, wchar_t from, wchar_t to );
int pregex_nfa_epsilon_closure( pregex_nfa* nfa, plist* closure, pregex_accept* accept );
int pregex_nfa_match( pregex_nfa* nfa, char* str, size_t* len, int* mflags, pregex_range** ref, int* ref_count, int flags );
pboolean pregex_nfa_from_string( pregex_nfa* nfa, char* str, int flags, int acc );


pregex_ptn* pregex_ptn_create_char( pccl* ccl );
pregex_ptn* pregex_ptn_create_string( char* str, int flags );
pregex_ptn* pregex_ptn_create_sub( pregex_ptn* ptn );
pregex_ptn* pregex_ptn_create_refsub( pregex_ptn* ptn );
pregex_ptn* pregex_ptn_create_alt( pregex_ptn* left, ... );
pregex_ptn* pregex_ptn_create_kle( pregex_ptn* ptn );
pregex_ptn* pregex_ptn_create_pos( pregex_ptn* ptn );
pregex_ptn* pregex_ptn_create_opt( pregex_ptn* ptn );
pregex_ptn* pregex_ptn_create_seq( pregex_ptn* first, ... );
pregex_ptn* pregex_ptn_free( pregex_ptn* ptn );
void pregex_ptn_print( pregex_ptn* ptn, int rec );
char* pregex_ptn_to_regex( pregex_ptn* ptn );
pboolean pregex_ptn_to_nfa( pregex_nfa* nfa, pregex_ptn* ptn );
pboolean pregex_ptn_to_dfa( pregex_dfa* dfa, pregex_ptn* ptn );
int pregex_ptn_to_dfatab( wchar_t*** dfatab, pregex_ptn* ptn );
pboolean pregex_ptn_parse( pregex_ptn** ptn, char* str, int flags );


pregex* pregex_create( char* pat, int flags );
pregex* pregex_free( pregex* regex );
pboolean pregex_match( pregex* regex, char* start, char** end );
char* pregex_find( pregex* regex, char* start, char** end );
int pregex_findall( pregex* regex, char* start, parray** matches );
char* pregex_split( pregex* regex, char* start, char** end, char** next );
int pregex_splitall( pregex* regex, char* start, parray** matches );
char* pregex_replace( pregex* regex, char* str, char* replacement );


char* pwcs_to_str( wchar_t* str, pboolean freestr );
wchar_t* pstr_to_wcs( char* str, pboolean freestr );
char* pdbl_to_str( double d );
wchar_t* pdbl_to_wcs( double d );


char* pstrcatchar( char* str, wchar_t chr );
char* pstrcatstr( char* dest, char* src, boolean freesrc );
char* pstrncatstr( char* str, char* append, size_t n );
char* pstrreplace( char* str, char* find, char* replace );
char* pstrdup( char* str );
char* pstrndup( char* str, size_t len );
size_t pstrlen( char* str );
int psprintf( char* res, char* fmt, ... );
int pvasprintf( char** str, char* fmt, va_list ap );
char* pasprintf( char* fmt, ... );
char* psetstr( char** str, char* val );
char* pgetstr( char* str );
char* pstrrender( char* tpl, ... );
char* pstrltrim( char* s );
char* pstrrtrim( char* s );
char* pstrtrim( char* s );
int pstrsplit( char*** tokens, char* str, char* sep, int limit );
char* pstrupr( char* s );
char* pstrlwr( char* s );
int pstrcasecmp( char* s1, char* s2 );
int pstrncasecmp( char* s1, char* s2, int n );
int pstrparsechar( wchar_t* retc, char *str, pboolean escapeseq );
#ifdef UNICODE
wchar_t* pwcsdup( wchar_t* str );
int pwcsprintf( wchar_t* res, wchar_t* fmt, ... );
int pvawcsprintf( wchar_t** str, wchar_t* fmt, va_list ap );
wchar_t* pawcsprintf( wchar_t* fmt, ... );
wchar_t* pwcscatchar( wchar_t* str, wchar_t chr );
wchar_t* pwcscatstr( wchar_t* dest, wchar_t* src, boolean freesrc );
wchar_t* pwcsncatstr( wchar_t* str, wchar_t* append, size_t num );
size_t pwcslen( wchar_t* str );
wchar_t* pwcsndup( wchar_t* str, size_t len );
#endif


pboolean u8_isutf( unsigned char c );
int u8_seqlen(char *s);
wchar_t u8_char( char* str );
char* u8_move( char* str, int count );
wchar_t u8_parse_char( char** ch );
int u8_toucs(wchar_t *dest, int sz, char *src, int srcsz);
int u8_toutf8(char *dest, int sz, wchar_t *src, int srcsz);
int u8_wc_toutf8(char *dest, wchar_t ch);
int u8_offset(char *str, int charnum);
int u8_charnum(char *s, int offset);
int u8_strlen(char *s);
wchar_t u8_nextchar(char *s, int *i);
void u8_inc(char *s, int *i);
void u8_dec(char *s, int *i);
int octal_digit(char c);
int hex_digit(char c);
int u8_read_escape_sequence(char *str, wchar_t *dest);
int u8_unescape(char *buf, int sz, char *src);
int u8_escape_wchar(char *buf, int sz, wchar_t ch);
int u8_escape(char *buf, int sz, char *src, int escape_quotes);
char *u8_strchr(char *s, wchar_t ch, int *charn);
char *u8_memchr(char *s, wchar_t ch, size_t sz, int *charn);
int u8_is_locale_utf8(char *locale);


char* pwhich( char* filename, char* directories );
char* pbasename( char* path );
pboolean pfileexists( char* filename );
pboolean pfiletostr( char** cont, char* filename );
int pgetopt( char* opt, char** param, int* next, int argc, char** argv, char* optstr, char* loptstr, int idx );


XML_T xml_child( XML_T xml, char* name );
XML_T xml_idx( XML_T xml, int idx );
char* xml_attr( XML_T xml, char* attr );
long xml_int_attr( XML_T xml, char* attr );
double xml_float_attr( XML_T xml, char* attr );
XML_T xml_vget( XML_T xml, va_list ap );
XML_T xml_get( XML_T xml, ... );
char ** xml_pi( XML_T xml, char* target );
char* xml_decode( char* s, char ** ent, char t );
char* xml_str2utf8( char ** s, size_t* len );
void xml_free_attr( char ** attr );
XML_T xml_parse_str( char* s, size_t len );
XML_T xml_parse_fp( FILE* fp );
XML_T xml_parse_file( char* file );
char* xml_ampencode( char* s, size_t len, char ** dst, size_t* dlen, size_t* max, short a );
char* xml_toxml( XML_T xml );
void xml_free( XML_T xml );
char* xml_error( XML_T xml );
XML_T xml_new( char* name );
XML_T xml_insert( XML_T xml, XML_T dest, size_t off );
XML_T xml_add_child( XML_T xml, char* name, size_t off );
XML_T xml_set_txt( XML_T xml, char* txt );
XML_T xml_set_attr( XML_T xml, char* name, char* value );
XML_T xml_set_int_attr( XML_T xml, char* name, long value );
XML_T xml_set_float_attr( XML_T xml, char* name, double value );
XML_T xml_set_flag( XML_T xml, short flag );
int xml_count( XML_T xml );
int xml_count_all( XML_T xml );
XML_T xml_cut( XML_T xml );


pboolean pvalue_init( pvalue* val );
pvalue* pvalue_create( void );
pboolean pvalue_reset( pvalue* val );
pvalue* pvalue_free( pvalue* val );
pboolean pvalue_set_constant( pvalue* val, pboolean constant );
pboolean pvalue_get_constant( pvalue* val );
pboolean pvalue_set_autoconvert( pvalue* val, pboolean autoconvert );
pboolean pvalue_get_autoconvert( pvalue* val );


char pvalue_to_char( pvalue* val );
int pvalue_to_int( pvalue* val );
long pvalue_to_long( pvalue* val );
ulong pvalue_to_ulong( pvalue* val );
float pvalue_to_float( pvalue* val );
double pvalue_to_double( pvalue* val );
char* pvalue_to_str( pvalue* val );
wchar_t* pvalue_to_wcs( pvalue* val );
void* pvalue_to_ptr( pvalue* val );
pboolean pvalue_convert( pvalue* val, pvaluetype type );


char pvalue_get_char( pvalue* val );
int pvalue_get_int( pvalue* val );
long pvalue_get_long( pvalue* val );
ulong pvalue_get_ulong( pvalue* val );
float pvalue_get_float( pvalue* val );
double pvalue_get_double( pvalue* val );
char* pvalue_get_cstr( pvalue* val );
char* pvalue_get_str( pvalue* val );
wchar_t* pvalue_get_cwcs( pvalue* val );
wchar_t* pvalue_get_wcs( pvalue* val );
void* pvalue_get_ptr( pvalue* val );


char pvalue_set_char( pvalue* val, char c );
int pvalue_set_int( pvalue* val, int i );
long pvalue_set_long( pvalue* val, long l );
ulong pvalue_set_ulong( pvalue* val, ulong ul );
float pvalue_set_float( pvalue* val, float f );
double pvalue_set_double( pvalue* val, double d );
char* pvalue_set_cstr( pvalue* val, char* s );
char* pvalue_set_str( pvalue* val, char* s );
wchar_t* pvalue_set_cwcs( pvalue* val, wchar_t* ws );
wchar_t* pvalue_set_wcs( pvalue* val, wchar_t* ws );
void* pvalue_set_ptr( pvalue* val, void* ptr );



#ifdef __cplusplus
}
#endif

#endif 
<|MERGE_RESOLUTION|>--- conflicted
+++ resolved
@@ -310,14 +310,9 @@
 #define	PREGEX_RUN_UCHAR		0x200	
 #define PREGEX_RUN_NOANCHORS	0x400	
 #define PREGEX_RUN_NOREF		0x800	
-<<<<<<< HEAD
 #define PREGEX_RUN_GREEDY		0x1000		
 #define PREGEX_RUN_NONGREEDY	0x2000	
 #define PREGEX_RUN_DEBUG		0x4000 	
-=======
-#define PREGEX_RUN_NONGREEDY	0x1000	
-#define PREGEX_RUN_DEBUG		0x2000 	
->>>>>>> 11a1a097
 
 
 #define PREGEX_FLAG_NONE		0x00	
