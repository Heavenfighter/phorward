/* -HEADER----------------------------------------------------------------------
Phorward Foundation Toolkit
Copyright (C) 2006-2018 by Phorward Software Technologies, Jan Max Meyer
http://www.phorward-software.com ++ contact<at>phorward<dash>software<dot>com
All rights reserved. See LICENSE for more information.

File:	phorward.h
Usage:	Phorward Foundation Toolkit Global Header
----------------------------------------------------------------------------- */

/*
	This file was automatically generated by pinclude.
	DO NOT CHANGE THIS FILE MANUALLY. IT WILL GO AWAY!
*/


#ifndef _PHORWARD_H
#define _PHORWARD_H


#include <stdlib.h>
#include <stdio.h>
#include <stdarg.h>
#include <string.h>
#include <ctype.h>
#include <limits.h>

#ifdef UTF8
#include <wchar.h>
#endif

#ifdef UNICODE
#include <wctype.h>
#endif

#ifdef _WIN32
#include <process.h>
#else
#include <unistd.h>
#endif



typedef char 					pboolean;	
#ifndef BOOLEAN
#define BOOLEAN					pboolean
#endif

#ifndef boolean
#define boolean 				pboolean
#endif

#ifndef TRUE
#define TRUE					1
#endif

#ifndef FALSE
#define FALSE					0
#endif

#define BOOLEAN_STR( b ) 		( ( b ) ? "TRUE" : "FALSE" )
#define TRUEBOOLEAN( b ) 		( ( b ) ? TRUE : FALSE )


#define OUTOFMEM				fprintf( stderr, \
									"%s, %d: Ran out of memory\n", \
										__FILE__, __LINE__ ), exit( 1 )

#define WRONGPARAM				fprintf( stderr, \
									"%s, %d: Function called with wrong or " \
									"incomplete parameters, fix your call!\n", \
										__FILE__, __LINE__ )

#define MISSINGCASE				fprintf( stderr, \
									"%s, %d: Missing case engaged, " \
									"please check for correctness.\n", \
									__FILE__, __LINE__ )

#define TODO					fprintf( stderr, \
									"%s, %d: TODO alert! The program ran into "\
									"a module that is not finished yet!\n", \
											__FILE__, __LINE__ )

#define CORE					{ 	int* x = NULL; \
									fprintf( stderr, \
									"%s, %d: !CORE!\n", __FILE__, __LINE__ ); \
									*x = 123; \
								}


#ifndef _WIN32
#define PDIRSEP					':'
#define PPATHSEP				'/'
#else
#define PDIRSEP					';'
#define PPATHSEP				'\\'
#endif




#define LIBPHORWARD_VERSION "0.22.3"




#ifndef _DBG_H
#define _DBG_H


#ifdef DEBUG
	#define PROC( name ) \
		static char*	_dbg_proc_name	= name; \
		_dbg_trace( __FILE__, __LINE__, "ENTRY", _dbg_proc_name, (char*)NULL )
#else
	#define PROC( name )
#endif


#ifdef DEBUG
	#define RETURN( val ) \
		do \
		{ \
			_dbg_trace( __FILE__, __LINE__, \
				"RETURN", _dbg_proc_name, (char*)NULL ); \
			return val; \
		} \
		while( 0 )
#else
	#define RETURN( val ) return val
#endif


#ifdef DEBUG
	#define VOIDRET \
		do \
		{ \
			_dbg_trace( __FILE__, __LINE__, \
				"RETURN", _dbg_proc_name, (char*)NULL ); \
			return; \
		} \
		while( 0 )
#else
	#define VOIDRET return
#endif


#ifdef DEBUG
	#define MSG( text ) \
		_dbg_trace( __FILE__, __LINE__, "MSG", _dbg_proc_name, "%s", text )
#else
	#define MSG( text )
#endif


#ifdef DEBUG
	#define VARS( name, format, val ) \
		_dbg_trace( __FILE__, __LINE__, "VARS", _dbg_proc_name, \
				"%s = >" format "<", name, val )
#else
	#define VARS( name, format, val )
#endif


#ifdef DEBUG
	#define PARMS( name, format, val ) \
		_dbg_trace( __FILE__, __LINE__, "PARMS", _dbg_proc_name, \
			"%s = >" format "<", name, val )
#else
	#define PARMS( name, format, val )
#endif


#ifdef DEBUG
	#define LOG( format, ... ) \
		_dbg_trace( __FILE__, __LINE__, "LOG", _dbg_proc_name, \
			format, __VA_ARGS__ )
#else
	#define LOG( name, ... )
#endif

#endif



#ifndef PARRAY_H
#define PARRAY_H

typedef struct
{
	void*	array;
	size_t	first;
	size_t	last;
	size_t	count;

	size_t	size;
	size_t	chunk;
} parray;

typedef void (*parrayfn)	( void* );		





#define parray_for( array, ptr )	\
	for( (ptr) = parray_first( array ); (ptr); \
			(ptr) = parray_next( array, ptr ) )

#endif



#ifndef PLIST_H
#define PLIST_H


typedef struct Plist		plist;			
typedef struct Plistel		plistel;		
typedef void (*plistelfn)	( plistel* );	
typedef void (*plistfn)		( void* );		


struct Plistel
{
	char*					key;
	plist*					list;

	plistel*				prev;
	plistel*				next;

	plistel*				hashnext;
	plistel*				hashprev;
};


struct Plist
{
	int						flags;
#define PLIST_MOD_NONE		0	
#define PLIST_MOD_PTR		1	
#define PLIST_MOD_RECYCLE	2	
#define PLIST_MOD_AUTOSORT	4	
#define PLIST_MOD_EXTKEYS	8	
#define PLIST_MOD_PTRKEYS	16	
#define PLIST_MOD_UNIQUE	32	
#define PLIST_MOD_WCHAR		64	

	int						size;
	int						count;
	int						hashsize;
#define PLIST_DFT_HASHSIZE	64

	int						(*comparefn)( plist*, plistel*, plistel* );
	int						(*sortfn)( plist*, plistel*, plistel* );
	void					(*printfn)( plist* );

	plistel*				unused;

	plistel*				first;
	plistel*				last;
	plistel**				hash;
};





#define plist_for( l, e )	\
	for( (e) = plist_first( l ); (e); (e) = plist_next( e ) )

#endif 




#define PCCL_MIN			0x0
#if UNICODE
#define PCCL_MAX			0xFFFF
#else
#define PCCL_MAX			0xFF
#endif

typedef struct
{
	wchar_t			begin;
	wchar_t			end;
} pcrange;

typedef struct
{
	int				min;
	int				max;

	plist*			ranges;

	char*			str;
} pccl;








typedef enum
{
	PANYTYPE_NULL,

	
	PANYTYPE_BOOL,
	PANYTYPE_CHAR,
	PANYTYPE_INT,
	PANYTYPE_LONG,
	PANYTYPE_ULONG,
	PANYTYPE_FLOAT,
	PANYTYPE_DOUBLE,

	
	PANYTYPE_STR,
	PANYTYPE_CSTR,
	PANYTYPE_WCS,
	PANYTYPE_CWCS,

	
	PANYTYPE_PTR
} panytype;


typedef struct
{
	panytype		type;			

	union							
	{
		pboolean		b;
		

		char			c;
		

		int				i;
		

		long			l;
		

		unsigned long	ul;
		

		float			f;
		

		double			d;
		

		char*			s;
		
		

		wchar_t*		ws;
		

		

		void*			ptr;
		
	} val;
} pany;


#define pany_set_strdup( val, str ) \
			pany_set_str( val, pstrdup( str ) )
#define pany_set_strndup( val, str, n ) \
			pany_set_str( val, pstrndup( str, n ) )

#define pany_set_wcsdup( val, wcs ) \
			pany_set_wcs( val, pwcsdup( wcs ) )
#define pany_set_wcsndup( val, wcs, n ) \
			pany_set_wcs( val, pwcnsdup( wcs, n ) )


#ifdef DEBUG
	#define PANY_DUMP( val ) \
		_dbg_any_dump( __FILE__, __LINE__, _dbg_proc_name, #val, val )
#else
	#define PANY_DUMP( val )
#endif






#define PREGEX_ALLOC_STEP		16
#define PREGEX_MAXREF			32




#define PREGEX_COMP_WCHAR		0x01	
#define PREGEX_COMP_NOANCHORS	0x02	
#define PREGEX_COMP_NOREF		0x04	
#define PREGEX_COMP_NONGREEDY	0x08	
#define PREGEX_COMP_NOERRORS	0x10	
#define PREGEX_COMP_INSENSITIVE	0x20	
#define PREGEX_COMP_STATIC		0x40	
#define PREGEX_COMP_PTN			0x80	


#define PREGEX_RUN_WCHAR		0x100	
#define	PREGEX_RUN_UCHAR		0x200	
#define PREGEX_RUN_NOANCHORS	0x400	
#define PREGEX_RUN_NOREF		0x800	
#define PREGEX_RUN_NONGREEDY	0x1000	
#define PREGEX_RUN_DEBUG		0x2000 	


#define PREGEX_FLAG_NONE		0x00	
#define PREGEX_FLAG_BOL			0x01	
#define PREGEX_FLAG_EOL			0x02	
#define PREGEX_FLAG_BOW			0x04	
#define PREGEX_FLAG_EOW			0x08	
#define PREGEX_FLAG_NONGREEDY	0x10	


enum _regex_ptntype
{
	PREGEX_PTN_NULL,
	PREGEX_PTN_CHAR,
	PREGEX_PTN_SUB,
	PREGEX_PTN_REFSUB,
	PREGEX_PTN_ALT,
	PREGEX_PTN_KLE,
	PREGEX_PTN_POS,
	PREGEX_PTN_OPT
};


typedef struct	_regex_nfa_st	pregex_nfa_st;
typedef struct	_regex_nfa		pregex_nfa;

typedef struct	_regex_dfa_tr	pregex_dfa_tr;
typedef struct	_regex_dfa_st	pregex_dfa_st;
typedef struct	_regex_dfa		pregex_dfa;

typedef enum 	_regex_ptntype	pregex_ptntype;
typedef struct	_regex_ptn		pregex_ptn;

typedef struct	_range			prange;
typedef struct	_regex			pregex;
typedef struct	_lex			plex;





struct _regex_nfa_st
{
	pccl*			ccl;		
	pregex_nfa_st*	next;		
	pregex_nfa_st*	next2;		

	unsigned int	accept;		
	int				flags;		
	int				refs;		
};


struct _regex_nfa
{
	plist*			states;		
	int				modifiers;	
};


struct _regex_dfa_tr
{
	pccl*			ccl;		
	unsigned int	go_to;		
};


struct _regex_dfa_st
{
	plist*			trans;		
	pregex_dfa_tr*	def_trans;	

	unsigned int	accept;		
	int				flags;		
	int				refs;		
};


struct _regex_dfa
{
	plist*			states;		
};



struct _regex_ptn
{
	pregex_ptntype	type;		
	pccl*			ccl;		

	pregex_ptn*		child[ 2 ];	
	pregex_ptn*		next;		

	unsigned int	accept;		
	int				flags;		

	char*			str;		
};




struct _range
{
	unsigned int	id;			
	char*			start;		
	char*			end;		
};


struct _regex
{
	int				flags;		
	pregex_ptn*		ptn;		

	int				trans_cnt;	
	wchar_t**		trans;		

	prange			ref			[ PREGEX_MAXREF ];
};



struct _lex
{
	int				flags;		
	plist*			ptns;		

	int				trans_cnt;	
	wchar_t**		trans;		

	prange			ref			[ PREGEX_MAXREF ];
};






typedef struct _pvm 	pvm;
typedef struct _pvmprog	pvmprog;
typedef struct _pvmexec	pvmexec;

typedef unsigned long	pvmaddr;
typedef unsigned char	pvmbyte;

#define PVM_MAXOPS		CHAR_MAX			


typedef void (*pvmop)( pvmexec* runtime );	


struct _pvm
{
	pvmop		op		[ PVM_MAXOPS ];		
	char*		mn		[ PVM_MAXOPS ];		

	plex*		lex;						
};


struct _pvmprog
{
	pvm*		vm;							
	parray		prog;						
	parray		lit;						
	plist		label;						
};


struct _pvmexec
{
	parray*		stack;						

	pvmaddr		fp;							
	pvmbyte*	cs;							
	pvmbyte*	ecs;						
	pvmbyte*	ip;							
};




typedef struct _ppsym		ppsym;
typedef struct _ppprod		ppprod;
typedef struct _ppgram		ppgram;
typedef struct _ppast		ppast;


#define PPFLAG_NONE			0x00
#define PPFLAG_CALLED		0x01
#define PPFLAG_DEFINED		0x02
#define PPFLAG_NULLABLE		0x04
#define PPFLAG_LEFTREC		0x08
#define PPFLAG_LEXEM		0x10
#define PPFLAG_WHITESPACE	0x20
#define PPFLAG_PREVENTLREC	0x40
#define PPFLAG_NAMELESS		0x80
#define PPFLAG_GENERATED	0x100
#define PPFLAG_FREENAME		0x200
#define PPFLAG_FREEEMIT		0x400
#define PPFLAG_SPECIAL		0x800
#define PPFLAG_FINALIZED	0x1000
#define PPFLAG_FROZEN		0x2000

#define PPMOD_OPTIONAL		'?'
#define PPMOD_POSITIVE		'+'
#define PPMOD_KLEENE		'*'

#define PPLR_SHIFT			1
#define PPLR_REDUCE			2


typedef enum
{
	PPASSOC_NONE,
	PPASSOC_NOT,
	PPASSOC_LEFT,
	PPASSOC_RIGHT
} ppassoc;


struct _ppprod
{
	ppgram*					grm;		

	unsigned int			idx;		
	ppsym*					lhs;		
	plist*					rhs;		
	unsigned int			flags;		

	ppassoc					assoc;		
	unsigned int			prec;		

	char*					emit;		

	char*					strval;		
};


struct _ppsym
{
	ppgram*					grm;		

	unsigned int			idx;		
	char*					name;		
#ifndef PPSYM_T_EOF
#define PPSYM_T_EOF			"&eof"
#endif

	unsigned int			flags;		

	ppassoc					assoc;		
	unsigned int			prec;		

	plist*					first;		

	char*					emit;		
	pregex_ptn*				ptn;		

	char*					strval;		
};

#ifndef PPSYM_IS_TERMINAL
#define PPSYM_IS_TERMINAL( sym )	( !sym->name || !( *sym->name ) \
										|| !islower( *( sym )->name ) )
#endif


struct _ppgram
{
	plist*					symbols;	
	plist*					prods;		

	ppsym*					goal;		
	ppsym*					eof;		

	unsigned int			flags;		

	char*					strval;		
};


struct _ppast
{
	char*					emit;		

	ppsym*					sym;		
	ppprod*					prod;		

	
	pany*					val;		

	
	char*					start;		
	char*					end;		
	size_t					len;		

	
	unsigned long			row;		
	unsigned long			col;		

	
	ppast*					child;		
	ppast*					prev;		
	ppast*					next;		
};


typedef enum
{
	PPAST_EVAL_TOPDOWN,
	PPAST_EVAL_PASSOVER,
	PPAST_EVAL_BOTTOMUP
} ppasteval;

typedef void (*pastevalfn)( ppasteval type, ppast* node );


typedef enum
{
	PPPAR_STATE_INITIAL,
	PPPAR_STATE_DONE,
	PPPAR_STATE_NEXT,
	PPPAR_STATE_ERROR
} ppparstate;


typedef struct
{
	
	ppgram*					gram;		

	
	unsigned int			states;		
	unsigned int**			dfa;		

	
	char*					start;		
	char*					end;		
	int						row;		
	int						col;		

	ppparstate				state;		
	int						reduce;		
	parray*					stack;		
	ppast*					ast;		
} pppar;




#ifdef DEBUG
	#define PP_GRAM_DUMP( g ) \
		_dbg_gram_dump( __FILE__, __LINE__, _dbg_proc_name, #g, g )
#else
	#define PP_GRAM_DUMP( g )
#endif


#ifdef DEBUG
	#define PP_AST_DUMP( ast ) \
		_dbg_ast_dump( __FILE__, __LINE__, _dbg_proc_name, #ast, ast )
#else
	#define PP_AST_DUMP( ast )
#endif




#ifdef __cplusplus
extern "C"
{
#endif


pboolean pany_init( pany* val );
pany* pany_create( char* str );
pboolean pany_reset( pany* val );
pany* pany_free( pany* val );
pboolean pany_parse( pany* val, char* str, panytype enforce );
pboolean pany_copy( pany* dest, pany* src );
pany* pany_dup( pany* src );


pboolean pany_to_bool( pany* val );
char pany_to_char( pany* val );
int pany_to_int( pany* val );
long pany_to_long( pany* val );
unsigned long pany_to_ulong( pany* val );
float pany_to_float( pany* val );
double pany_to_double( pany* val );
char* pany_to_str( pany* val );
wchar_t* pany_to_wcs( pany* val );
void* pany_to_ptr( pany* val );
pboolean pany_convert( pany* val, panytype type );


void _dbg_any_dump( char* file, int line, char* function, char* name, pany* val );
void pany_fprint( FILE* stream, pany* val );


pboolean pany_get_bool( pany* val );
char pany_get_char( pany* val );
int pany_get_int( pany* val );
long pany_get_long( pany* val );
unsigned long pany_get_ulong( pany* val );
float pany_get_float( pany* val );
double pany_get_double( pany* val );
char* pany_get_cstr( pany* val );
char* pany_get_str( pany* val );
wchar_t* pany_get_cwcs( pany* val );
wchar_t* pany_get_wcs( pany* val );
void* pany_get_ptr( pany* val );


pboolean pany_set_bool( pany* val, pboolean b );
char pany_set_char( pany* val, char c );
int pany_set_int( pany* val, int i );
long pany_set_long( pany* val, long l );
unsigned long pany_set_ulong( pany* val, unsigned long ul );
float pany_set_float( pany* val, float f );
double pany_set_double( pany* val, double d );
char* pany_set_cstr( pany* val, char* s );
char* pany_set_str( pany* val, char* s );
wchar_t* pany_set_cwcs( pany* val, wchar_t* ws );
wchar_t* pany_set_wcs( pany* val, wchar_t* ws );
void* pany_set_ptr( pany* val, void* ptr );


pboolean parray_init( parray* array, size_t size, size_t chunk );
parray* parray_create( size_t size, size_t chunk );
pboolean parray_erase( parray* array );
parray* parray_free( parray* array );
void* parray_push( parray* array, void* item );
pboolean parray_reserve( parray* array, size_t n );
void* parray_malloc( parray* array );
void* parray_rmalloc( parray* array );
void* parray_insert( parray* array, size_t offset, void* item );
void* parray_remove( parray* array, size_t offset, void** item );
void* parray_pop( parray* array );
void* parray_unshift( parray* array, void* item );
void* parray_shift( parray* array );
void* parray_get( parray* array, size_t offset );
void* parray_put( parray* array, size_t offset, void* item );
void* parray_rget( parray* array, size_t offset );
void* parray_rput( parray* array, size_t offset, void* item );
void parray_iter( parray* array, parrayfn callback );
void parray_riter( parray* array, parrayfn callback );
void* parray_first( parray* array );
void* parray_last( parray* array );
void* parray_next( parray* array, void* ptr );
void* parray_prev( parray* array, void* ptr );
void* parray_swap( parray* array, size_t pos1, size_t pos2 );
size_t parray_count( parray* array );
pboolean parray_partof( parray* array, void* ptr );
size_t parray_offset( parray* array, void* ptr );


<<<<<<< HEAD
pccl* p_ccl_create( int min, int max, char* ccldef );
pboolean p_ccl_compat( pccl* l, pccl* r );
int p_ccl_size( pccl* ccl );
int p_ccl_count( pccl* ccl );
pccl* p_ccl_dup( pccl* ccl );
pboolean p_ccl_testrange( pccl* ccl, wchar_t begin, wchar_t end );
pboolean p_ccl_test( pccl* ccl, wchar_t ch );
pboolean p_ccl_instest( pccl* ccl, wchar_t ch );
pboolean p_ccl_addrange( pccl* ccl, wchar_t begin, wchar_t end );
pboolean p_ccl_add( pccl* ccl, wchar_t ch );
pboolean p_ccl_delrange( pccl* ccl, wchar_t begin, wchar_t end );
pboolean p_ccl_del( pccl* ccl, wchar_t ch );
pccl* p_ccl_negate( pccl* ccl );
pccl* p_ccl_union( pccl* ccl, pccl* add );
pccl* p_ccl_diff( pccl* ccl, pccl* rem );
int p_ccl_compare( pccl* left, pccl* right );
pccl* p_ccl_intersect( pccl* ccl, pccl* within );
pboolean p_ccl_get( wchar_t* from, wchar_t* to, pccl* ccl, int offset );
size_t p_ccl_parsechar( wchar_t* retc, char *str, pboolean escapeseq );
pboolean p_ccl_parseshorthand( pccl* ccl, char** str );
pboolean p_ccl_parse( pccl* ccl, char* ccldef, pboolean extend );
pboolean p_ccl_erase( pccl* ccl );
pccl* p_ccl_free( pccl* ccl );
char* p_ccl_to_str( pccl* ccl, pboolean escape );
void p_ccl_print( FILE* stream, pccl* ccl, int break_after );
=======
pccl* pccl_create( int min, int max, char* ccldef );
pboolean pccl_compat( pccl* l, pccl* r );
int pccl_size( pccl* ccl );
int pccl_count( pccl* ccl );
pccl* pccl_dup( pccl* ccl );
pboolean pccl_testrange( pccl* ccl, wchar_t begin, wchar_t end );
pboolean pccl_test( pccl* ccl, wchar_t ch );
pboolean pccl_instest( pccl* ccl, wchar_t ch );
pboolean pccl_addrange( pccl* ccl, wchar_t begin, wchar_t end );
pboolean pccl_add( pccl* ccl, wchar_t ch );
pboolean pccl_delrange( pccl* ccl, wchar_t begin, wchar_t end );
pboolean pccl_del( pccl* ccl, wchar_t ch );
pccl* pccl_negate( pccl* ccl );
pccl* pccl_union( pccl* ccl, pccl* add );
pccl* pccl_diff( pccl* ccl, pccl* rem );
int pccl_compare( pccl* left, pccl* right );
pccl* pccl_intersect( pccl* ccl, pccl* within );
pboolean pccl_get( wchar_t* from, wchar_t* to, pccl* ccl, int offset );
size_t pccl_parsechar( wchar_t* retc, char *str, pboolean escapeseq );
pboolean pccl_parseshorthand( pccl* ccl, char **str );
pboolean pccl_parse( pccl* ccl, char* ccldef, pboolean extend );
pboolean pccl_erase( pccl* ccl );
pccl* pccl_free( pccl* ccl );
char* pccl_to_str( pccl* ccl, pboolean escape );
void pccl_print( FILE* stream, pccl* ccl, int break_after );
>>>>>>> 3bd6b4e6


pboolean _dbg_trace_enabled( char* file, char* function );
void _dbg_trace( char* file, int line, char* type, char* function, char* format, ... );


pboolean plist_init( plist* list, size_t size, int flags );
plist* plist_create( size_t size, int flags );
plist* plist_dup( plist* list );
pboolean plist_erase( plist* list );
pboolean plist_clear( plist* list );
plist* plist_free( plist* list );
plistel* plist_insert( plist* list, plistel* pos, char* key, void* src );
plistel* plist_push( plist* list, void* src );
plistel* plist_shift( plist* list, void* src );
void* plist_malloc( plist* list );
void* plist_rmalloc( plist* list );
pboolean plist_remove( plist* list, plistel* e );
pboolean plist_pop( plist* list, void* dest );
pboolean plist_unshift( plist* list, void* dest );
plistel* plist_get( plist* list, size_t n );
plistel* plist_rget( plist* list, size_t n );
plistel* plist_get_by_key( plist* list, char* key );
plistel* plist_get_by_ptr( plist* list, void* ptr );
int plist_concat( plist* dest, plist* src );
void plist_iter( plist* list, plistelfn callback );
void plist_riter( plist* list, plistelfn callback );
void plist_iter_access( plist* list, plistfn callback );
void plist_riter_access( plist* list, plistfn callback );
int plist_union( plist* all, plist* from );
int plist_diff( plist* left, plist* right );
pboolean plist_subsort( plist* list, plistel* from, plistel* to );
pboolean plist_sort( plist* list );
pboolean plist_set_comparefn( plist* list, int (*comparefn)( plist*, plistel*, plistel* ) );
pboolean plist_set_sortfn( plist* list, int (*sortfn)( plist*, plistel*, plistel* ) );
pboolean plist_set_printfn( plist* list, void (*printfn)( plist* ) );
void* plist_access( plistel* e );
char* plist_key( plistel* e );
plistel* plist_next( plistel* u );
plistel* plist_prev( plistel* u );
plistel* plist_hashnext( plistel* u );
plistel* plist_hashprev( plistel* u );
int plist_offset( plistel* u );
pboolean plist_swap( plistel* a, plistel* b );
plistel* plist_first( plist* l );
plistel* plist_last( plist* l );
int plist_size( plist* l );
int plist_count( plist* l );


void* pmalloc( size_t size );
void* prealloc( void* oldptr, size_t size );
void* pfree( void* ptr );
void* pmemdup( void* ptr, size_t size );


char* pwhich( char* filename, char* directories );
char* pbasename( char* path );
pboolean pfileexists( char* filename );
pboolean pfiletostr( char** cont, char* filename );
int pgetopt( char* opt, char** param, int* next, int argc, char** argv, char* optstr, char* loptstr, int idx );
size_t pgetline( char** lineptr, size_t* n, FILE* stream );


ppast* pp_ast_create( char* emit, ppsym* sym, ppprod* prod, ppast* child );
ppast* pp_ast_free( ppast* node );
int pp_ast_len( ppast* node );
ppast* pp_ast_get( ppast* node, int n );
ppast* pp_ast_select( ppast* node, char* emit, int n );
void pp_ast_eval( ppast* ast, pastevalfn func );
void pp_ast_dump( FILE* stream, ppast* ast );
void pp_ast_dump_short( FILE* stream, ppast* ast );
void _dbg_ast_dump( char* file, int line, char* function, char* name, ppast* ast );
void pp_ast_dump_json( FILE* stream, ppast* ast );
void pp_ast_dump_tree2svg( FILE* stream, ppast* ast );
void pp_ast_dump_pvm( pvmprog* prog, ppast* ast );


pboolean pp_gram_from_bnf( ppgram* g, char* src );
pboolean pp_gram_from_ebnf( ppgram* g, char* src );


ppgram* pp_gram_create( void );
pboolean pp_gram_prepare( ppgram* g );
void _dbg_gram_dump( char* file, int line, char* function, char* name, ppgram* g );
char* pp_gram_to_str( ppgram* grm );
ppgram* pp_gram_free( ppgram* g );


pboolean pp_lr_build( unsigned int* cnt, unsigned int*** dfa, ppgram* grm );


pppar* pp_par_create( ppgram* g );
pppar* pp_par_free( pppar* par );
plex* pp_par_autolex( pppar* p );
ppparstate pp_par_next( pppar* par, ppsym* sym, pany* val );
ppparstate pp_par_next_by_name( pppar* par, char* name, pany* val );
ppparstate pp_par_next_by_idx( pppar* par, unsigned int idx, pany* val );
pboolean pp_par_parse( ppast** root, pppar* par, char* start );


pboolean pp_gram_from_pbnf( ppgram* g, char* src );


ppprod* pp_prod_create( ppgram* g, ppsym* lhs, ... );
ppprod* pp_prod_free( ppprod* p );
ppprod* pp_prod_get( ppgram* g, int n );
pboolean pp_prod_append( ppprod* p, ppsym* sym );
int pp_prod_remove( ppprod* p, ppsym* sym );
ppsym* pp_prod_getfromrhs( ppprod* p, int off );
char* pp_prod_to_str( ppprod* p );


ppsym* pp_sym_create( ppgram* g, char* name, unsigned int flags );
ppsym* pp_sym_free( ppsym* sym );
ppsym* pp_sym_drop( ppsym* sym );
ppsym* pp_sym_get( ppgram* g, unsigned int n );
ppsym* pp_sym_get_by_name( ppgram* g, char* name );
ppsym* pp_sym_get_nameless_term_by_def( ppgram* g, char* name );
ppprod* pp_sym_getprod( ppsym* sym, unsigned int n );
char* pp_sym_to_str( ppsym* sym );
ppsym* pp_sym_mod_positive( ppsym* sym );
ppsym* pp_sym_mod_optional( ppsym* sym );
ppsym* pp_sym_mod_kleene( ppsym* sym );


void pregex_dfa_print( pregex_dfa* dfa );
pregex_dfa* pregex_dfa_create( void );
pboolean pregex_dfa_reset( pregex_dfa* dfa );
pregex_dfa* pregex_dfa_free( pregex_dfa* dfa );
int pregex_dfa_from_nfa( pregex_dfa* dfa, pregex_nfa* nfa );
int pregex_dfa_minimize( pregex_dfa* dfa );
int pregex_dfa_match( pregex_dfa* dfa, char* str, size_t* len, int* mflags, prange** ref, int* ref_count, int flags );
int pregex_dfa_to_dfatab( wchar_t*** dfatab, pregex_dfa* dfa );


int pregex_qmatch( char* regex, char* str, int flags, parray** matches );
int pregex_qsplit( char* regex, char* str, int flags, parray** matches );
char* pregex_qreplace( char* regex, char* str, char* replace, int flags );


plex* plex_create( int flags );
plex* plex_free( plex* lex );
pboolean plex_reset( plex* lex );
pboolean plex_prepare( plex* lex );
pregex_ptn* plex_define( plex* lex, char* pat, int match_id, int flags );
int plex_lex( plex* lex, char* start, char** end );
char* plex_next( plex* lex, char* start, unsigned int* id, char** end );
size_t plex_tokenize( plex* lex, char* start, parray** matches );
void plex_dump_dot( FILE* stream, plex* lex );


pboolean pregex_check_anchors( char* all, char* str, size_t len, int anchors, int flags );


pregex_nfa_st* pregex_nfa_create_state( pregex_nfa* nfa, char* chardef, int flags );
void pregex_nfa_print( pregex_nfa* nfa );
pregex_nfa* pregex_nfa_create( void );
pboolean pregex_nfa_reset( pregex_nfa* nfa );
pregex_nfa* pregex_nfa_free( pregex_nfa* nfa );
int pregex_nfa_move( pregex_nfa* nfa, plist* hits, wchar_t from, wchar_t to );
int pregex_nfa_epsilon_closure( pregex_nfa* nfa, plist* closure, unsigned int* accept, int* flags );
int pregex_nfa_match( pregex_nfa* nfa, char* str, size_t* len, int* mflags, prange** ref, int* ref_count, int flags );
pboolean pregex_nfa_from_string( pregex_nfa* nfa, char* str, int flags, int acc );


pregex_ptn* pregex_ptn_create( char* pat, int flags );
pregex_ptn* pregex_ptn_create_char( pccl* ccl );
pregex_ptn* pregex_ptn_create_string( char* str, int flags );
pregex_ptn* pregex_ptn_create_sub( pregex_ptn* ptn );
pregex_ptn* pregex_ptn_create_refsub( pregex_ptn* ptn );
pregex_ptn* pregex_ptn_create_alt( pregex_ptn* left, ... );
pregex_ptn* pregex_ptn_create_kle( pregex_ptn* ptn );
pregex_ptn* pregex_ptn_create_pos( pregex_ptn* ptn );
pregex_ptn* pregex_ptn_create_opt( pregex_ptn* ptn );
pregex_ptn* pregex_ptn_create_seq( pregex_ptn* first, ... );
pregex_ptn* pregex_ptn_dup( pregex_ptn* ptn );
pregex_ptn* pregex_ptn_free( pregex_ptn* ptn );
void pregex_ptn_print( pregex_ptn* ptn, int rec );
char* pregex_ptn_to_regex( pregex_ptn* ptn );
pboolean pregex_ptn_to_nfa( pregex_nfa* nfa, pregex_ptn* ptn );
pboolean pregex_ptn_to_dfa( pregex_dfa* dfa, pregex_ptn* ptn );
int pregex_ptn_to_dfatab( wchar_t*** dfatab, pregex_ptn* ptn );
pboolean pregex_ptn_parse( pregex_ptn** ptn, char* str, int flags );


pregex* pregex_create( char* pat, int flags );
pregex* pregex_free( pregex* regex );
pboolean pregex_match( pregex* regex, char* start, char** end );
char* pregex_find( pregex* regex, char* start, char** end );
int pregex_findall( pregex* regex, char* start, parray** matches );
char* pregex_split( pregex* regex, char* start, char** end, char** next );
int pregex_splitall( pregex* regex, char* start, parray** matches );
char* pregex_replace( pregex* regex, char* str, char* replacement );


char* pwcs_to_str( wchar_t* str, pboolean freestr );
wchar_t* pstr_to_wcs( char* str, pboolean freestr );
char* pdbl_to_str( double d );
#ifdef UNICODE
wchar_t* pdbl_to_wcs( double d );
#endif


char* pstrcatchar( char* str, char chr );
char* pstrcatstr( char* dest, char* src, pboolean freesrc );
char* pstrncatstr( char* str, char* append, size_t n );
char* pstrreplace( char* str, char* find, char* replace );
char* pstrdup( char* str );
char* pstrndup( char* str, size_t len );
size_t pstrlen( char* str );
char* pstrput( char** str, char* val );
char* pstrget( char* str );
char* pstrrender( char* tpl, ... );
char* pstrltrim( char* s );
char* pstrrtrim( char* s );
char* pstrtrim( char* s );
int pstrsplit( char*** tokens, char* str, char* sep, int limit );
char* pstrupr( char* s );
char* pstrlwr( char* s );
int pstrcasecmp( char* s1, char* s2 );
int pstrncasecmp( char* s1, char* s2, size_t n );
char* pstrunescape( char* str );
int pvasprintf( char** str, char* fmt, va_list ap );
char* pasprintf( char* fmt, ... );
#ifdef UNICODE
wchar_t* pwcsdup( wchar_t* str );
wchar_t* pwcscatchar( wchar_t* str, wchar_t chr );
wchar_t* pwcscatstr( wchar_t* dest, wchar_t* src, pboolean freesrc );
wchar_t* pwcsncatstr( wchar_t* str, wchar_t* append, size_t n );
size_t pwcslen( wchar_t* str );
wchar_t* pwcsput( wchar_t** str, wchar_t* val );
wchar_t* pwcsget( wchar_t* str );
wchar_t* pwcsndup( wchar_t* str, size_t len );
int pvawcsprintf( wchar_t** str, wchar_t* fmt, va_list ap );
wchar_t* pawcsprintf( wchar_t* fmt, ... );
#endif 


pboolean putf8_isutf( unsigned char c );
int putf8_seqlen(char *s);
wchar_t putf8_char( char* str );
char* putf8_move( char* str, int count );
wchar_t putf8_parse_char( char** ch );
int putf8_toucs(wchar_t *dest, int sz, char *src, int srcsz);
int putf8_toutf8(char *dest, int sz, wchar_t *src, int srcsz);
int putf8_wc_toutf8(char *dest, wchar_t ch);
int putf8_offset(char *str, int charnum);
int putf8_charnum(char *s, int offset);
int putf8_strlen(char *s);
wchar_t putf8_nextchar(char *s, int *i);
void putf8_inc(char *s, int *i);
void putf8_dec(char *s, int *i);
int octal_digit(char c);
int hex_digit(char c);
int putf8_read_escape_sequence(char *str, wchar_t *dest);
int putf8_unescape(char *buf, int sz, char *src);
int putf8_escape_wchar(char *buf, int sz, wchar_t ch);
int putf8_escape(char *buf, int sz, char *src, int escape_quotes);
char *putf8_strchr(char *s, wchar_t ch, int *charn);
char *putf8_memchr(char *s, wchar_t ch, size_t sz, int *charn);
int putf8_is_locale_utf8(char *locale);


pvmprog* pvm_prog_create( pvm* vm, char* src );
pvmprog* pvm_prog_free( pvmprog* prog );
pboolean pvm_prog_compile( pvmprog* prog, char* src );
void pvm_prog_dump( pvmprog* prog );


void pvm_prog_run( pany** ret, pvmprog* prog );


pvm* pvm_init( pvm* vm );
pvm* pvm_create( void );
pvm* pvm_reset( pvm* vm );
pvm* pvm_free( pvm* vm );
int pvm_define( pvm* vm, char* mn, pvmop op );



#ifdef __cplusplus
}
#endif

#endif 
<|MERGE_RESOLUTION|>--- conflicted
+++ resolved
@@ -874,33 +874,6 @@
 size_t parray_offset( parray* array, void* ptr );
 
 
-<<<<<<< HEAD
-pccl* p_ccl_create( int min, int max, char* ccldef );
-pboolean p_ccl_compat( pccl* l, pccl* r );
-int p_ccl_size( pccl* ccl );
-int p_ccl_count( pccl* ccl );
-pccl* p_ccl_dup( pccl* ccl );
-pboolean p_ccl_testrange( pccl* ccl, wchar_t begin, wchar_t end );
-pboolean p_ccl_test( pccl* ccl, wchar_t ch );
-pboolean p_ccl_instest( pccl* ccl, wchar_t ch );
-pboolean p_ccl_addrange( pccl* ccl, wchar_t begin, wchar_t end );
-pboolean p_ccl_add( pccl* ccl, wchar_t ch );
-pboolean p_ccl_delrange( pccl* ccl, wchar_t begin, wchar_t end );
-pboolean p_ccl_del( pccl* ccl, wchar_t ch );
-pccl* p_ccl_negate( pccl* ccl );
-pccl* p_ccl_union( pccl* ccl, pccl* add );
-pccl* p_ccl_diff( pccl* ccl, pccl* rem );
-int p_ccl_compare( pccl* left, pccl* right );
-pccl* p_ccl_intersect( pccl* ccl, pccl* within );
-pboolean p_ccl_get( wchar_t* from, wchar_t* to, pccl* ccl, int offset );
-size_t p_ccl_parsechar( wchar_t* retc, char *str, pboolean escapeseq );
-pboolean p_ccl_parseshorthand( pccl* ccl, char** str );
-pboolean p_ccl_parse( pccl* ccl, char* ccldef, pboolean extend );
-pboolean p_ccl_erase( pccl* ccl );
-pccl* p_ccl_free( pccl* ccl );
-char* p_ccl_to_str( pccl* ccl, pboolean escape );
-void p_ccl_print( FILE* stream, pccl* ccl, int break_after );
-=======
 pccl* pccl_create( int min, int max, char* ccldef );
 pboolean pccl_compat( pccl* l, pccl* r );
 int pccl_size( pccl* ccl );
@@ -926,7 +899,6 @@
 pccl* pccl_free( pccl* ccl );
 char* pccl_to_str( pccl* ccl, pboolean escape );
 void pccl_print( FILE* stream, pccl* ccl, int break_after );
->>>>>>> 3bd6b4e6
 
 
 pboolean _dbg_trace_enabled( char* file, char* function );
