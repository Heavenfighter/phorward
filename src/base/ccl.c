/* -MODULE----------------------------------------------------------------------
Phorward Foundation Toolkit
Copyright (C) 2006-2018 by Phorward Software Technologies, Jan Max Meyer
http://www.phorward-software.com ++ contact<at>phorward<dash>software<dot>com
All rights reserved. See LICENSE for more information.n.

File:	ccl.c
Author:	Jan Max Meyer
Usage:	Character classes
----------------------------------------------------------------------------- */

#define PREGEX_LOCAL
#include "phorward.h"

/* Sort-function required for quick sort */
static int ccl_SORTFUNC( plist* list, plistel* el, plistel* er )
{
	pcrange*	l	= (pcrange*)plist_access( el );
	pcrange*	r	= (pcrange*)plist_access( er );

	return r->begin - l->begin;
}

/** Constructor function to create a new character-class.

//min// and //max// can either be specified as -1, so the configured default
constants PCCL_MIN and PCCL_MAX will be used. The values can also be inverted.

Returns a pointer to the newly created character-class. This pointer should be
released with pccl_free() when its existence is no longer required.
*/
pccl* pccl_create( int min, int max, char* ccldef )
{
	pccl*	ccl;

	PROC( "pccl_create" );
	PARMS( "min", "%d", min );
	PARMS( "max", "%d", max );
	PARMS( "ccldef", "%s", ccldef );

	if( min < 0 )
		min = PCCL_MIN;
	if( max < 0 )
		max = PCCL_MAX;

	ccl = (pccl*)pmalloc( sizeof( pccl ) );

	ccl->ranges = plist_create( sizeof( pcrange ), PLIST_MOD_RECYCLE );
	plist_set_sortfn( ccl->ranges, ccl_SORTFUNC );

	if( min > max )
	{
		ccl->min = max;
		ccl->max = min;
	}
	else
	{
		ccl->min = min;
		ccl->max = max;
	}

	if( ccldef )
		pccl_parse( ccl, ccldef, FALSE );


	RETURN( ccl );
}

/** Checks if the character-classes //l// and //r// are configured
to be in the same character universe and compatible for operations. */
pboolean pccl_compat( pccl* l, pccl* r )
{
	if( !( l && r ) )
		return FALSE;

	if( l->min != r->min && l->max != r->max )
		return FALSE;

	return TRUE;
}

/** Returns the number of range pairs within a character-class.

//ccl// is a pointer to the character-class to be processed.

To retrieve the number of characters in a character-class, use
pccl_count() instead.

Returns the number of pairs the charclass holds.
*/
int pccl_size( pccl* ccl )
{
	if( !ccl )
	{
		WRONGPARAM;
		return 0;
	}

	return plist_count( ccl->ranges );
}

/** Returns the number of characters within a character-class.

//ccl// is a pointer to the character-class to be processed.

Returns the total number of characters the class is holding.
*/
int pccl_count( pccl* ccl )
{
	plistel*	e;
	pcrange*	cr;
	int			cnt	= 0;

	if( !ccl )
	{
		WRONGPARAM;
		return 0;
	}

	for( e = plist_first( ccl->ranges ); e; e = plist_next( e ) )
	{
		cr = (pcrange*)plist_access( e );
		cnt += ( cr->end - cr->begin ) + 1;
	}

	return cnt;
}

/** Duplicates a character-class into a new one.

//ccl// is the pointer to the character-class to be duplicated.

Returns a pointer to the duplicate of //ccl//, or (pcrange)NULL
in error case.
*/
pccl* pccl_dup( pccl* ccl )
{
	pccl* 		dup;
	plistel*	e;

	if( !ccl )
	{
		WRONGPARAM;
		return (pccl*)NULL;
	}

	/* Create new, empty ccl */
	dup = pccl_create( ccl->min, ccl->max, (char*)NULL );

	/* Copy elements */
	plist_for( ccl->ranges, e )
		plist_push( dup->ranges, plist_access( e ) );

	return dup;
}

/* Normalizes a pre-parsed or modified character-class.

Normalization means, that duplicate elements will be removed, the range pairs
are sorted and intersections are resolved. The result is a unique, normalized
character-class to be used for further operations.

//ccl// is the character-class to be normalized.

Returns the number of cycles used for normalization.
*/
static int pccl_normalize( pccl* ccl )
{
	plistel*	e;
	pcrange*	l;
	pcrange*	r;
	int			count		= 0;
	int			oldcount	= 0;
	int			cycles		= 0;

	PROC( "pccl_normalize" );
	PARMS( "ccl", "%p", ccl );

	if( !( ccl ) )
	{
		WRONGPARAM;
		RETURN( -1 );
	}

	do
	{
		oldcount = count;

		/* First sort the character ranges */
		plist_sort( ccl->ranges );

		/* Then, find intersections and... */
		for( e = plist_first( ccl->ranges ); e; )
		{
			l = (pcrange*)plist_access( e );

			if( ( r = (pcrange*)plist_access( plist_next( e ) ) ) )
			{
				if( r->begin <= l->end && r->end >= l->begin )
				{
					if( r->end > l->end )
						l->end = r->end;

					plist_remove( ccl->ranges, plist_next( e ) );
					continue;
				}
				else if( l->end + 1 == r->begin )
				{
					l->end = r->end;
					plist_remove( ccl->ranges, plist_next( e ) );
					continue;
				}
			}

			e = plist_next( e );
		}

		cycles++;
	}
	while( ( count = pccl_size( ccl ) ) != oldcount );

	RETURN( cycles );
}

/** Tests a character-class to match a character range.

//ccl// is a pointer to the character-class to be tested.
//begin// is the begin of character-range to be tested.
//end// is the end of character-range to be tested.

Returns TRUE if the entire character range matches the class, and FALSE if not.
*/
pboolean pccl_testrange( pccl* ccl, wchar_t begin, wchar_t end )
{
	pcrange*	cr;
	plistel*	e;

	if( !( ccl ) )
	{
		WRONGPARAM;
		return FALSE;
	}

	for( e = plist_first( ccl->ranges ); e; e = plist_next( e ) )
	{
		cr = (pcrange*)plist_access( e );

		if( begin >= cr->begin && end <= cr->end )
			return TRUE;
	}

	return FALSE;
}

/** Tests a character-class if it contains a character.

//ccl// is the pointer to character-class to be tested.
//ch// is the character to be tested.

The function is a shortcut for pccl_testrange().

It returns TRUE, if the character matches the class, and FALSE if not.
*/
pboolean pccl_test( pccl* ccl, wchar_t ch )
{
	return pccl_testrange( ccl, ch, ch );
}

/** Tests for a character in case-insensitive-mode if it matches
a character-class.

//ccl// is the pointer to character-class to be tested.
//ch// is the character to be tested.

The function is a shortcut for pccl_testrange().

It returns TRUE, if the character matches the class, and FALSE if not.
*/
pboolean pccl_instest( pccl* ccl, wchar_t ch )
{
	if( !ccl )
	{
		WRONGPARAM;
		return FALSE;
	}

	if( pccl_test( ccl, ch ) )
		return TRUE;

#if UNICODE
	if( iswupper( ch ) )
		ch = towlower( ch );
	else
		ch = towupper( ch );
#else
	if( isupper( ch ) )
		ch = tolower( ch );
	else
		ch = toupper( ch );
#endif

	return pccl_test( ccl, ch );
}

/* Internal function without normalization */
static pboolean pccl_ADDRANGE( pccl* ccl, wchar_t begin, wchar_t end )
{
	pcrange		cr;

	PROC( "pccl_ADDRANGE" );
	PARMS( "ccl", "%p", ccl );
	PARMS( "begin", "%d", begin );
	PARMS( "end", "%d", end );

	if( !( ccl ) )
	{
		WRONGPARAM;
		RETURN( FALSE );
	}

	if( begin > end )
	{
		cr.begin = end;
		cr.end = begin;
	}
	else
	{
		cr.begin = begin;
		cr.end = end;
	}

	if( cr.begin < ccl->min )
		cr.begin = ccl->min;

	if( cr.end > ccl->max )
		cr.end = ccl->max;

	if( pccl_testrange( ccl, cr.begin, cr.end ) )
	{
		MSG( "Range already in character-class" );
		RETURN( TRUE );
	}

	if( cr.begin > ccl->max || cr.end < ccl->min )
	{
		MSG( "Character-range not in the universe of character-class" );
		RETURN( FALSE );
	}

	plist_push( ccl->ranges, (void*)&cr );

	RETURN( TRUE );
}

/** Integrates a character range into a character-class.

//ccl// is the pointer to the character-class to be affected. If //ccl// is
provided as (pccl*)NULL, it will be created by the function.

//begin// is the begin of character range to be integrated.
//end// is the end of character range to be integrated.

If //begin// is greater than //end//, the values will be swapped.
*/
pboolean pccl_addrange( pccl* ccl, wchar_t begin, wchar_t end )
{
	PROC( "pccl_addrange" );
	PARMS( "ccl", "%p", ccl );
	PARMS( "begin", "%d", begin );
	PARMS( "end", "%d", end );

	if( !pccl_ADDRANGE( ccl, begin, end ) )
		RETURN( FALSE );

	pccl_normalize( ccl );
	RETURN( TRUE );
}


/** Integrates a single character into a character-class.

//ccl// is the pointer to the character-class to be affected.
//ch// is the character to be integrated.

The function is a shortcut for pccl_addrange().
*/
pboolean pccl_add( pccl* ccl, wchar_t ch )
{
	return pccl_addrange( ccl, ch, ch );
}

/** Removes a character range from a character-class.

//ccl// is the pointer to the character-class to be affected.
//begin// is the begin of character range to be removed.
//end// is the end of character range to be removed.
*/
pboolean pccl_delrange( pccl* ccl, wchar_t begin, wchar_t end )
{
	plistel*	e;
	pcrange		d;
	pcrange*	r;

	PROC( "pccl_delrange" );
	PARMS( "ccl", "%p", ccl );
	PARMS( "begin", "%d", begin );
	PARMS( "end", "%d", end );

	if( !( ccl ) )
	{
		WRONGPARAM;
		RETURN( FALSE );
	}

	if( begin > end )
	{
		d.begin = end;
		d.end = begin;
	}
	else
	{
		d.begin = begin;
		d.end = end;
	}

	/* Which elements do match? */
	do
	{
		for( e = plist_first( ccl->ranges ); e; e = plist_next( e ) )
		{
			r = (pcrange*)plist_access( e );

			if( d.begin <= r->end && end >= r->begin )
			{
				/* Slitting required? */
				if( d.begin > r->begin && d.end < r->end )
				{
					MSG( "Split current range" );
					end = r->end;
					r->end = d.begin - 1;

					if( !pccl_addrange( ccl, d.end + 1, end ) )
						RETURN( FALSE );

					break;
				}
				/* Move the end */
				else if( d.begin > r->begin )
				{
					MSG( "Move end of current range" );
					r->end = d.begin - 1;
				}
				/* Move the begin */
				else if( d.end < r->end )
				{
					MSG( "Change begin of current range" );
					r->begin = d.end + 1;
				}
				/* Remove entire range */
				else
				{
					MSG( "Remove entire range" );
					plist_remove( ccl->ranges, e );

					e = plist_first( ccl->ranges );
					break;
				}
			}
		}
	}
	while( e );

	pccl_normalize( ccl );
	RETURN( TRUE );
}

/** Removes a character from a character-class.

//ccl// is the pointer to the character-class to be affected.
//ch// is the character to be removed from //ccl//.

The function is a shortcut for pccl_delrange().
*/
pboolean pccl_del( pccl* ccl, wchar_t ch )
{
	return pccl_delrange( ccl, ch, ch );
}

/** Negates all ranges in a character-class.

//ccl// is the pointer to the character-class to be negated.

Returns a pointer to //ccl//.
*/
pccl* pccl_negate( pccl* ccl )
{
	wchar_t		start;
	wchar_t		end;
	plistel*	e;
	plistel*	ne;
	pcrange*	r;

	PROC( "pccl_negate" );
	PARMS( "ccl", "%p", ccl );

	if( !ccl )
	{
		WRONGPARAM;
		RETURN( (pccl*)NULL );
	}

	start = end = ccl->min;

	for( e = plist_first( ccl->ranges ); e; e = ne )
	{
		r = (pcrange*)plist_access( e );
		ne = plist_next( e );

		if( end < r->begin )
		{
			start = r->begin;
			r->begin = end;

			end = r->end + 1;
			r->end = start - 1;
		}
		else
		{
			end = r->end + 1;
			plist_remove( ccl->ranges, e );
		}
	}

	if( end < ccl->max )
		pccl_addrange( ccl, end, ccl->max );

	pccl_normalize( ccl );

	RETURN( ccl );
}

/** Creates the union of two character-classes and returns the newly created,
normalized character-class.

//ccl// is the pointer to the character-class that will be extended to all
ranges contained in //add//. //add// is the character-class that will be joined
with //ccl//.

The function creates and returns a new character-class that is the union
of //ccl// and //add//.
*/
pccl* pccl_union( pccl* ccl, pccl* add )
{
	pccl*		un;
	plistel*	e;
	pcrange*	r;

	PROC( "pccl_union" );
	PARMS( "ccl", "%p", ccl );
	PARMS( "add", "%p", add );

	if( !( ccl && add ) )
	{
		WRONGPARAM;
		RETURN( (pccl*)NULL );
	}

	if( !pccl_compat( ccl, add ) )
	{
		MSG( "Incompatible character-classes" );
		RETURN( (pccl*)NULL );
	}

	un = pccl_dup( ccl );

	for( e = plist_first( add->ranges ); e; e = plist_next( e ) )
	{
		r = (pcrange*)plist_access( e );

		if( !pccl_ADDRANGE( un, r->begin, r->end ) )
			RETURN( FALSE );
	}

	pccl_normalize( un );

	RETURN( un );
}


/** Returns the difference quantity of two character-classes.
All elements from //rem// will be removed from //ccl//, and put into a
new character-class.

//ccl// is the pointer to the first character-class.
//rem// is the pointer to the second character-class.

Returns a new pointer to a copy of //ccl//, without the ranges contained in
//rem//. Returns (pccl*)NULL in case of memory allocation or parameter
error.
*/
pccl* pccl_diff( pccl* ccl, pccl* rem )
{
	plistel*	e;
	pcrange*	r;
	pccl*		diff;

	PROC( "pccl_diff" );
	PARMS( "ccl", "%p", ccl );
	PARMS( "rem", "%p", rem );

	if( !( ccl && rem ) )
	{
		WRONGPARAM;
		RETURN( (pccl*)NULL );
	}

	if( !pccl_compat( ccl, rem ) )
	{
		MSG( "Incompatible character-classes" );
		RETURN( (pccl*)NULL );
	}

	if( !( diff = pccl_dup( ccl ) ) )
		return (pccl*)NULL;

	for( e = plist_first( rem->ranges ); e; e = plist_next( e ) )
	{
		r = (pcrange*)plist_access( e );
		pccl_delrange( diff, r->begin, r->end );
	}

	return diff;
}

/** Checks for differences in two character-classes.

//left// is the pointer to the first character-class.
//right// is the pointer to the second character-class.

Returns a value < 0 if //left// is lower than //right//, 0 if //left// is
equal to //right// or a value > 0 if //left// is greater than //right//.
*/
int pccl_compare( pccl* left, pccl* right )
{
	plistel*	e;
	plistel*	f;
	pcrange*	l;
	pcrange*	r;
	int			ret		= 0;

	PROC( "pccl_compare" );
	PARMS( "left", "%p", left );
	PARMS( "right", "%p", right );

	if( !( left && right ) )
	{
		WRONGPARAM;
		RETURN( -1 );
	}

	if( !pccl_compat( left, right ) )
	{
		MSG( "Incompatible character-classes" );
		RETURN( left->max - right->max );
	}

	if( ( ret = pccl_size( left ) - pccl_size( right ) ) != 0 )
	{
		MSG( "Unequal number of range pairs" );
		RETURN( ret );
	}

	MSG( "Deep check all ranges" );
	for( e = plist_first( left->ranges ), f = plist_first( right->ranges );
			e && f; e = plist_next( e ), f = plist_next( f ) )
	{
		l = (pcrange*)plist_access( e );
		r = (pcrange*)plist_access( f );

		if( !( l->begin == r->begin && l->end == r->end ) )
		{
			MSG( "Ranges not equal" );
			RETURN( ( ( l->begin > r->begin ) ? 1 : -1 ) );
		}
	}

	MSG( "Character-classes are equal" );
	RETURN( ret );
}

/** Returns a new character-class with all characters that exist in both
provided character-classes.

//ccl// is the pointer to the first character-class.
//within// is the pointer to the second character-class.

Returns a new character-class containing the intersection of //ccl//
and //within//. If there is no intersection between both character-classes,
the function returns (pccl*)NULL.
*/
pccl* pccl_intersect( pccl* ccl, pccl* within )
{
	plistel*	e;
	plistel*	f;
	pcrange*	r;
	pcrange*	s;
	pccl*		in	= (pccl*)NULL;

	PROC( "pccl_intersect" );
	PARMS( "ccl", "%p", ccl );
	PARMS( "within", "%p", within );

	if( !( ccl && within ) )
	{
		WRONGPARAM;
		RETURN( (pccl*)NULL );
	}

	if( !pccl_compat( ccl, within ) )
	{
		MSG( "Character-classes are not compatible" );
		RETURN( (pccl*)NULL );
	}

	for( e = plist_first( ccl->ranges ); e; e = plist_next( e ) )
	{
		r = (pcrange*)plist_access( e );

		for( f = plist_first( within->ranges ); f; f = plist_next( f ) )
		{
			s = (pcrange*)plist_access( f );

			if( s->begin <= r->end && s->end >= r->begin )
			{
				if( !in )
					in = pccl_create( ccl->min, ccl->max, (char*)NULL );

				pccl_addrange( in,
					( r->begin > s->begin ) ? r->begin : s->begin,
					( r->end > s->end ) ? s->end : r->end );
			}
		}
	}

	if( in )
	{
		MSG( "Normalizing" );
		pccl_normalize( in );
	}

	RETURN( in );
}

/** Return a character or a character-range by its offset.

If the function is called only with pointer //from// provided, and //to// as
(wchar_t*)NULL, it writes the character in //offset//th position of the
character-class into from.

If the function is called both with pointer //from// and //to// provided,
it writes the //begin// and //end// character of the character-range in the
//offset//th position of the character-class into //from// and //to//.

If no character or range with the given offset was found, the function
returns FALSE, meaning that the end of the characters is reached.
On success, the function will always return TRUE. */
pboolean pccl_get( wchar_t* from, wchar_t* to, pccl* ccl, int offset )
{
	plistel*	e;
	pcrange*	cr;

	PROC( "pccl_get" );
	PARMS( "from", "%p", from );
	PARMS( "to", "%p", to );
	PARMS( "ccl", "%p", ccl );
	PARMS( "offset", "%d", offset );

	if( !( ccl && from && offset >= 0 ) )
	{
		WRONGPARAM;
		RETURN( FALSE );
	}

	if( !to )
	{
		MSG( "Single-character retrival" );

		for( e = plist_first( ccl->ranges ); e; e = plist_next( e ) )
		{
			cr = (pcrange*)plist_access( e );

			VARS( "offset", "%d", offset );
			VARS( "cr->begin", "%d", cr->begin );
			VARS( "cr->end", "%d", cr->end );
			VARS( "LEN cr->end - cr->begin + 1", "%d",
					cr->end - cr->begin + 1 );

			if( offset >= ( cr->end - cr->begin ) + 1 )
			{
				MSG( "Offset not in this range" );
				offset -= ( cr->end - cr->begin ) + 1;
			}
			else if( offset < ( cr->end - cr->begin ) + 1 )
			{
				MSG( "Offset is within this class" );

				*from = cr->begin + offset;

				VARS( "*from", "%d", *from );
				RETURN( TRUE );
			}
		}
	}
	else
	{
		MSG( "Range retrival" );

		if( ( cr = (pcrange*)plist_access(
						plist_get( ccl->ranges, offset ) ) ) )
		{
			*from = cr->begin;
			*to = cr->end;

			VARS( "*from", "%d", *from );
			VARS( "*to", "%d", *to );

			RETURN( TRUE );
		}
	}

	MSG( "Offset not available" );
	RETURN( FALSE );
}

/** Reads a character from a string. The character may consist of one single
character or it may be made up of an escape sequence or UTF-8 character.
The function returns the number of bytes read.

//retc// is the return pointer for the character code of the escaped string.
//str// is the begin pointer of the string at which character parsing begins.
If //escapeseq// is TRUE, the function regards escape sequences, else it ignores
them.

Returns the number of bytes that had been read for the character.
*/
size_t pccl_parsechar( wchar_t* retc, char *str, pboolean escapeseq )
{
	wchar_t	ch;
    char 	digs[9]		=	"\0\0\0\0\0\0\0\0";
    int		dno 		= 0;
	char*	p			= str;

	PROC( "pccl_parsechar" );
	PARMS( "retc", "%p", retc );
	PARMS( "str", "%s", str );
	PARMS( "escapeseq", "%s", BOOLEAN_STR( escapeseq ) );

	if( escapeseq && *p == '\\' )
	{
		p++;

		switch( *p )
		{
			case 'n':
				ch = '\n';
				p++;
				break;
			case 't':
				ch = '\t';
				p++;
				break;
			case 'r':
				ch = '\r';
				p++;
				break;
			case 'b':
				ch = '\b';
				p++;
				break;
			case 'f':
				ch = '\f';
				p++;
				break;
			case 'v':
				ch = '\v';
				p++;
				break;
			case 'a':
				ch = '\a';
				p++;
				break;

			default:
				if( octal_digit( *p ) )
				{
					do
						digs[dno++] = *( p++ );
					while( octal_digit( *p ) && dno < 3 );
					ch = strtol( digs, (char**)NULL, 8 );
				}
				else if( *p == 'x' )
				{
					p++;
					while( hex_digit( *p ) && dno < 2 )
						digs[ dno++ ] = *( p++ );

					if (dno > 0)
						ch = strtol( digs, (char**)NULL, 16 );
				}
#ifdef UTF8
				else if( *p == 'u' )
				{
					p++;
					while( hex_digit( *p ) && dno < 4 )
						digs[dno++] = *( p++ );

					if( dno > 0 )
						ch = strtol( digs, (char**)NULL, 16 );
				}
				else if( *p == 'U' )
				{
					p++;
					while( hex_digit( *p ) && dno < 8 )
						digs[dno++] = *( p++ );

					if( dno > 0 )
						ch = strtol( digs, (char**)NULL, 16 );
				}
#endif
				else
				{
#ifdef UTF8
					ch = putf8_char( p );
					p += putf8_seqlen( p );
#else
					ch = *( p++ );
#endif
				}
				break;
		}
	}
	else
	{
#ifdef UTF8
		ch = putf8_char( p );
		p += putf8_seqlen( p );
#else
		ch = *( p++ );
#endif
	}

	VARS( "ch", "%d", ch );
	VARS( "len", "%d", (int)( p - str ) );
	*retc = ch;

    RETURN( (size_t)( p - str ) );
}

/**  Tries to parse a shorthand sequence from a string. This matches the
shorthands \w, \W, \d, \D, \s and \S. If it matches, all characters are
added to //ccl//.

The function returns TRUE in case a shorthand has been parsed. If so,
the pointer //str// is moved the characters consumed.

If no shorthand sequence could be found, it returns FALSE, leaving //ccl//
untouched.
*/
<<<<<<< HEAD
pboolean p_ccl_parseshorthand( pccl* ccl, char** str )
=======
pboolean pccl_parseshorthand( pccl* ccl, char **str )
>>>>>>> 3bd6b4e6
{
	pccl*		sh;
	pboolean	neg	= FALSE;
	int			i;
	wchar_t		begin;
	wchar_t		end;

	PROC( "pccl_parseshorthand" );

	if( !( ccl && str && *str ) )
	{
		WRONGPARAM;
		RETURN( 0 );
	}

	PARMS( "ccl", "%p", ccl );
	PARMS( "str", "%s", *str );

	/* Check for shorthand */
	if( **str == '\\' )
	{
		VARS( "ch", "%c", *(*str + 1) );

		switch( *(*str + 1) )
		{
			/* This solution is ugly and does not support any Unicode features.
				So it would be nice to find out a cooler solution in future. */
			case 'D':
				neg = TRUE;
			case 'd':
				sh = pccl_create( ccl->min, ccl->max, "0-9" );
				break;

			case 'W':
				neg = TRUE;
			case 'w':
				sh = pccl_create( ccl->min, ccl->max, "a-zA-Z_0-9" );
				break;

			case 'S':
				neg = TRUE;
			case 's':
				sh = pccl_create( ccl->min, ccl->max, " \f\n\r\t\v" );
				break;

			default:
				MSG( "Not a shorthand" );
				RETURN( FALSE ); /* Not a shorthand! */
		}

		if( neg )
			pccl_negate( sh );

		for( i = 0; pccl_get( &begin, &end, sh, i ); i++ )
			pccl_ADDRANGE( ccl, begin, end );

		pccl_free( sh );
		pccl_normalize( ccl );

		*str += 2;
		RETURN( TRUE );
	}

	RETURN( FALSE );
}

/** Parses the character-class definition provided in //ccldef// and assigns
this definition to the character-class //ccl//. //ccldef// may contain
UTF-8 formatted input. Escape-sequences will be interpreted to their correct
character representations.

A typical character-class definition simply exists of single characters and
range definitions. For example, "$A-Z#0-9" defines a character-class that
consists of the characters "$#0123456789ABCDEFGHIJKLMNOPQRSTUVWXYZ".

The parameter //extend// specifies, if the provided character-class overwrites
(//extend// = FALSE) or extends (//extend// = TRUE) the provided
character-class. This means that definitions that already exist in the
character-class, should be erased first or not.

The function returns TRUE on success, and FALSE on an error.
*/
pboolean pccl_parse( pccl* ccl, char* ccldef, pboolean extend )
{
	char*		cclptr;
	wchar_t		begin;
	wchar_t		end;

	PROC( "pccl_parse" );
	PARMS( "ccl", "%p", ccl );
	PARMS( "ccldef", "%s", ccldef );
	PARMS( "extend", "%s", BOOLEAN_STR( extend ) );

	if( !( ccl ) )
	{
		WRONGPARAM;
		RETURN( FALSE );
	}

	if( !extend )
		pccl_erase( ccl );

	for( cclptr = pstrget( ccldef ); *cclptr; )
	{
		VARS( "cclptr", "%s", cclptr );

		if( pccl_parseshorthand( ccl, &cclptr ) )
			continue;

		cclptr += pccl_parsechar( &begin, cclptr, TRUE );
		end = begin;

		VARS( "begin", "%d", begin );
		VARS( "end", "%d", end );

		/* Is this a range def? */
		if( *cclptr == '-' )
		{
			MSG( "This is a range!" );
			cclptr++;
			cclptr += pccl_parsechar( &end, cclptr, TRUE );
			VARS( "end", "%d", end );
		}

		VARS( "cclptr", "%s", cclptr );

		pccl_ADDRANGE( ccl, begin, end );
	}

	MSG( "Finally normalize the character-class" );
	pccl_normalize( ccl );

	RETURN( TRUE );
}

/** Erases a character-class //ccl//.

The function sets a character-class to zero, as it contains no character range
definitions. The object //ccl// will be still alive. To delete the entire
object, use pccl_free().
*/
pboolean pccl_erase( pccl* ccl )
{
	if( !ccl )
	{
		WRONGPARAM;
		return FALSE;
	}

	return plist_erase( ccl->ranges );
}

/** Frees a character-class //ccl// and all its used memory.

The function always returns (pccl*)NULL.
*/
pccl* pccl_free( pccl* ccl )
{
	if( !ccl )
		return (pccl*)NULL;

	plist_free( ccl->ranges );
	pfree( ccl->str );

	pfree( ccl );

	return (pccl*)NULL;
}

/** Converts a character-class back to a string representation of the
character-class definition, which in turn can be converted back into a
character-class using pccl_create().

//ccl// is the pointer to character-class to be converted.
//escape//, if TRUE, escapes "unprintable" characters in their hexadecimal
representation. If FALSE, it prints all characters, except the zero, which will
be returned as "\0"

Returns a pointer to the generated string that represents the charclass.
The returned pointer belongs to the //ccl// and is managed by the
character-class handling functions, so it should not be freed manually.
*/
char* pccl_to_str( pccl* ccl, pboolean escape )
{
	plistel*	e;
	pcrange*	r;
	char		from	[ 40 + 1 ];
	char		to		[ 20 + 1 ];

	PROC( "pccl_to_str" );
	PARMS( "ccl", "%p", ccl );
	PARMS( "escape", "%s", BOOLEAN_STR( escape ) );

	if( !( ccl ) )
	{
		WRONGPARAM;
		RETURN( (char*)NULL );
	}

	ccl->str = pfree( ccl->str );

	for( e = plist_first( ccl->ranges ); e; e = plist_next( e ) )
	{
		r = (pcrange*)plist_access( e );

		if( escape )
			putf8_escape_wchar( from, sizeof( from ), r->begin );
		else
			putf8_toutf8( from, sizeof( from ), &( r->begin ), 1 );

		if( r->begin != r->end )
		{
			if( escape )
				putf8_escape_wchar( to, sizeof( to ), r->end );
			else
				putf8_toutf8( to, sizeof( to ), &( r->end ), 1 );

			sprintf( from + strlen( from ), "-%s", to );
		}

		ccl->str = pstrcatstr( ccl->str, from, FALSE );
	}

	VARS( "ret", "%s", ccl->str );
	RETURN( ccl->str ? ccl->str : "" );
}

/** Print character-class to output stream.
This function is provided for debug-purposes only.

//stream// is the output stream to dump the character-class to; This can be
left (FILE*)NULL, so //stderr// will be used.
//ccl// is the pointer to character-class

//break_after// defines:
- if < 0 print with pointer info
- if 0 print all into one line
- if > 0 print linewise
-
*/
void pccl_print( FILE* stream, pccl* ccl, int break_after )
{
	plistel*	e;
	pcrange*	r;
	int			cnt;
	char		outstr[ 2 ] [ 10 + 1 ];

	if( !( ccl ) )
		return;

	if( !stream )
		stream = stderr;

	if( break_after < 0 )
		fprintf( stream, "*** begin of ccl %p ***\n", ccl );

	for( e = plist_first( ccl->ranges ), cnt = 0;
			e; e = plist_next( e ), cnt++ )
	{
		r = (pcrange*)plist_access( e );

		putf8_toutf8( outstr[0], sizeof( outstr[0] ), &( r->begin ), 1 );

		if( r->begin != r->end )
		{
			putf8_toutf8( outstr[1], sizeof( outstr[1] ), &( r->end ), 1 );
			fprintf( stream, "'%s' [%d] to '%s' [%d] ",
				outstr[0], (int)r->begin, outstr[1], (int)r->end );
		}
		else
			fprintf( stream, "'%s' [%d] ", outstr[0], (int)r->begin );

		if( break_after > 0 && cnt % break_after == 0 )
			fprintf( stream, "\n" );
	}

	if( break_after < 0 )
		fprintf( stream, "*** end of ccl %p ***\n", ccl );
}

#if 0
int main( int argc, char** argv )
{
	pccl*	c;
	pccl*	d;
	pccl*	e;

	c = pccl_create( 0, 255, "A-Za-z0-9" );
	d = pccl_create( 0, 255, "A-@." );

	/*pccl_addrange( c, 0, 10 );*/
	pccl_print( NULL, c, 1 );
	pccl_print( NULL, d, 1 );

	e = pccl_union( c, d );
	pccl_print( NULL, e, 1 );

	printf( "%s\n", pccl_to_str( e, TRUE ) );

	/*
	pccl_negate( c );
	pccl_delrange( c, 0, 255 );
	pccl_print( c );
	*/

	return 0;
}
#endif
<|MERGE_RESOLUTION|>--- conflicted
+++ resolved
@@ -966,11 +966,8 @@
 If no shorthand sequence could be found, it returns FALSE, leaving //ccl//
 untouched.
 */
-<<<<<<< HEAD
-pboolean p_ccl_parseshorthand( pccl* ccl, char** str )
-=======
-pboolean pccl_parseshorthand( pccl* ccl, char **str )
->>>>>>> 3bd6b4e6
+
+pboolean pccl_parseshorthand( pccl* ccl, char** str )
 {
 	pccl*		sh;
 	pboolean	neg	= FALSE;
